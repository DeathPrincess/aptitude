--- conflicted
+++ resolved
@@ -820,13 +820,8 @@
 	{
 	  std::string msg(ssprintf(N_("Invalid search tier \"%s\" (not \"conflict\", \"minimum\", or an integer)."), s.c_str()));
 	  LOG_ERROR(Loggers::getAptitudeResolverTiers(), msg);
-<<<<<<< HEAD
 	  _error->Error("%s", _(msg.c_str()));
-	  return tier_limits::minimum_tier;
-=======
-	  _error->Error(_(msg.c_str()));
 	  return tier_limits::minimum_level;
->>>>>>> 58b44d3b
 	}
       else
 	return n;
