// problemresolver.h                  -*-c++-*-
//
//   Copyright (C) 2005, 2007-2010 Daniel Burrows
//
//   This program is free software; you can redistribute it and/or
//   modify it under the terms of the GNU General Public License as
//   published by the Free Software Foundation; either version 2 of
//   the License, or (at your option) any later version.
//
//   This program is distributed in the hope that it will be useful,
//   but WITHOUT ANY WARRANTY; without even the implied warranty of
//   MERCHANTABILITY or FITNESS FOR A PARTICULAR PURPOSE.  See the GNU
//   General Public License for more details.  You should have
//   received a copy of the GNU General Public License along with this
//   program; see the file COPYING.  If not, write to the Free
//   Software Foundation, Inc., 59 Temple Place - Suite 330, Boston,
//   MA 02111-1307, USA.

//  This program is free software; you can redistribute it and/or
//  modify it under the terms of the GNU General Public License as
//  published by the Free Software Foundation; either version 2 of the
//  License, or (at your option) any later version.
//
//  This program is distributed in the hope that it will be useful,
//  but WITHOUT ANY WARRANTY; without even the implied warranty of
//  MERCHANTABILITY or FITNESS FOR A PARTICULAR PURPOSE.  See the GNU
//  General Public License for more details.
//
//  You should have received a copy of the GNU General Public License
//  along with this program; see the file COPYING.  If not, write to
//  the Free Software Foundation, Inc., 59 Temple Place - Suite 330,
//  Boston, MA 02111-1307, USA.
//
//

#ifndef PROBLEMRESOLVER_H
#define PROBLEMRESOLVER_H

#include <algorithm>
#include <deque>
#include <map>
#include <queue>
#include <set>
#include <vector>

#include <iostream>
#include <sstream>

#include <limits.h>

#include "choice.h"
#include "choice_set.h"
#include "dump_universe.h"
#include "exceptions.h"
#include "incremental_expression.h"
#include "promotion_set.h"
#include "solution.h"
#include "resolver_undo.h"
#include "search_graph.h"
#include "cost.h"
#include "cost_limits.h"

#include <cwidget/generic/threads/threads.h>
#include <cwidget/generic/util/eassert.h>

#include <generic/util/dense_setset.h>
#include <generic/util/maybe.h>

#include <boost/flyweight.hpp>
#include <boost/make_shared.hpp>
#include <boost/unordered_set.hpp>

/** \brief Generic problem resolver
 *
 * 
 *  Generic problem resolver (generic because I want to be able to do
 *  regression-testing for once, if I can figure out how, and Packages
 *  files make lousy regression-tests).
 * 
 *  \file problemresolver.h
 */

template<typename Obj1, typename Obj2, typename Uni>
inline void eassert_fail_on_2objs_soln(const std::string &file,
				       size_t line,
				       const std::string &func,
				       const std::string &exp,
				       const Obj1 &obj1,
				       const char *obj1name,
				       const Obj2 &obj2,
				       const char *obj2name,
				       const generic_solution<Uni> &soln)
{
  std::ostringstream out;
  out << "In the context ";
  soln.dump(out, true);
  out << " with " << obj1name << "=" << obj1;
  out << " and " << obj2name << "=" << obj2;
  throw cwidget::util::AssertionFailure(file, line, func, exp, out.str());
}

template<typename Obj1, typename Obj2>
inline void eassert_fail_on_2objs(const std::string &file,
				  size_t line,
				  const std::string &func,
				  const std::string &exp,
				  const Obj1 &obj1,
				  const char *obj1name,
				  const Obj2 &obj2,
				  const char *obj2name)
{
  std::ostringstream out;
  out << "With " << obj1name << "=" << obj1;
  out << " and " << obj2name << "=" << obj2;
  throw cwidget::util::AssertionFailure(file, line, func, exp, out.str());
}

template<typename Obj, typename Uni>
inline void eassert_fail_on_soln_obj(const std::string &file,
				     size_t line,
				     const std::string &func,
				     const std::string &exp,
				     const generic_solution<Uni> &soln,
				     const char *objtype,
				     const char *objname,
				     const Obj &o)
{
  std::ostringstream out;
  out << "In context ";
  soln.dump(out, true);
  out << " on " << objtype << " " << objname << "=";
  out << o;
  throw cwidget::util::AssertionFailure(file, line, func, exp, out.str());
}

template<typename Uni>
inline void eassert_fail_on_soln(const std::string &file,
				 size_t line,
				 const std::string &func,
				 const std::string &exp,
				 const generic_solution<Uni> &soln)
{
  std::ostringstream out;
  out << "In context ";
  soln.dump(out, true);
  throw cwidget::util::AssertionFailure(file, line, func, exp, out.str());
}

#define eassert_on_2objs_soln(invariant, obj1, obj2, soln) \
  do { if(!(invariant)) \
         eassert_fail_on_2objs_soln(__FILE__, __LINE__, __PRETTY_FUNCTION__, #invariant, obj1, #obj1, obj2, #obj2, soln); \
     } while(0)

#define eassert_on_2objs(invariant, obj1, obj2) \
  do { if(!(invariant)) \
         eassert_fail_on_2objs(__FILE__, __LINE__, __PRETTY_FUNCTION__, #invariant, obj1, #obj1, obj2, #obj2); \
     } while(0)

#define eassert_on_obj(invariant, soln, objtype, obj) \
  do { if(!(invariant)) \
         eassert_fail_on_soln_obj(__FILE__, __LINE__, __PRETTY_FUNCTION__, #invariant, soln, objtype, #obj, obj); \
     } while(0)

#define eassert_on_dep(invariant, soln, dep) \
  eassert_on_obj(invariant, soln, "dependency", dep)

#define eassert_on_pkg(invariant, soln, pkg) \
  eassert_on_obj(invariant, soln, "package", pkg)

#define eassert_on_ver(invariant, soln, ver) \
  eassert_on_obj(invariant, soln, "version", ver)

#define eassert_on_soln(invariant, soln) \
  do { if(!(invariant)) \
         eassert_fail_on_soln(__FILE__, __LINE__, __PRETTY_FUNCTION__, #invariant, soln); \
     } while(0)

/** A dummy iterator that's always an "end" iterator. */
template<class V>
struct dummy_end_iterator
{
public:
  /** \return \b true */
  static bool end() {return true;}
};

/** Aborts: this iterator is always invalid. */
template<class V>
static inline const V &operator*(const dummy_end_iterator<V>&)
{
  abort();
}

/** Aborts. */
template<class V>
static inline dummy_end_iterator<V> operator++(dummy_end_iterator<V>&)
{
  abort();
}

/** \defgroup problemresolver Aptitude's problem resolver
 *
 *  \section Overview
 *
 *  This is a replacement for the standard apt problem resolver.  It
 *  uses a different algorithm which, while it is less efficient,
 *  allows the program to have more direct control over the results,
 *  allows the user to pick and choose from multiple solutions, and
 *  can produce a more user-friendly explanation of its actions.
 *
 *  The problem resolver class is templated on abstract packages.
 *  Normally this will be the system of apt packages described by
 *  aptitude_universe, but for the purpose of testing the algorithm a
 *  simpler package system, the dummy_universe, is used.
 *
 *  Each package version has an associated "score" which indicates,
 *  essentially, how hard the problem resolver will try to keep it on
 *  the system (or, for negative scores, to remove it from the
 *  system).  The sum of all installed package's scores is used as a
 *  heuristic in a directed search of the solution space.
 *
 *  \sa \subpage abstract_universe, generic_problem_resolver
 *
 *  \page abstract_universe The abstract package universe interface
 *
 *  The package universe interface consists of the following
 *  interrelated Concepts (see the <A
 *  HREF="http://www.sgi.com/tech/stl/stl_introduction.html">STL
 *  documentation</A> for a definition of what a Concept is):
 *
 *  - \subpage universe_universe
 *  - \subpage universe_package
 *  - \subpage universe_version
 *  - \subpage universe_dep
 *  - \subpage universe_installation
 *
 *  Note that in order to allow APT structures to be wrapped with
 *  minimal overhead, all iterators in this section are "APT-style"
 *  iterators: instead of calculating container bounds by invoking an
 *  "end" method on the container, each iterator has a predicate
 *  method end() which returns \b true if the iterator is an "end"
 *  iterator.
 *
 *  \sa \ref problemresolver
 *
 *  \page universe_universe Universe concept
 *
 *  The package universe is the base type representing a domain of
 *  package relationships.  It contains classes representing the
 *  various objects in the domain, along with methods to retrieve
 *  information about the number of entities in the universe and to
 *  iterate over global lists of entities.
 *
 *  aptitude_universe and dummy_universe are models of the generic
 *  universe concept.
 *
 *  \sa \ref universe_package, \ref universe_version, \ref universe_dep
 *
 *  A class modelling the Universe concept should provide the
 *  following members:
 *
 *  - <b>package</b>: a model of \ref universe_package "the Package concept".
 *
 *  - <b>version</b>: a model of \ref universe_version "the Version concept".
 *
 *  - <b>dep</b>: a model of \ref universe_dep "the Dependency concept".
 *
 *  - <b>package_iterator</b>: an iterator over the list of all the
 *  \ref universe_package "package"s in this universe.
 *
 *  - <b>dep_iterator</b>: an iterator over the list of all the \ref
 *  universe_dep "dependencies" in this universe.
 *
 *  - <b>get_package_count()</b>: returns the number of \ref
 *  universe_package "package"s in the universe.
 *
 *  - <b>get_version_count()</b>: returns the number of \ref
 *  universe_version "version"s in the universe.
 *
 *  - <b>packages_begin()</b>: returns a <b>package_iterator</b>
 *  pointing at the first \ref universe_package "package" (in an
 *  arbitrary ordering) in the universe.
 *
 *  - <b>deps_begin()</b>: returns a \b dep_iterator pointing at the
 *  first \ref universe_dep "dependency" (in an arbitrary ordering) in
 *  the universe.
 *
 *  - <b>bool is_candidate_for_initial_set(const dep &)</b>: returns
 *    \b true if the dependency should be in the set of dependencies
 *    the resolver initially sets out to solve.  Dependencies for
 *    which this returns "false" will not be deliberately solved
 *    (although they might be coincidentally solved by other changes
 *    the resolver makes).  This is a member of the universe and not
 *    the dependency concept because I forsee the program possibly
 *    wanting to create universes with different behavior in this
 *    regard at some point in the future.
 *
 *
 *  \page universe_package Package concept
 *
 *  A package is simply a unique collection of \ref universe_version
 *  "versions".  No two packages in the same universe may share
 *  versions, and \e exactly one version of a package is installed at
 *  any given time.  A package has a "currently installed version",
 *  which is the version that should be included in the starting point
 *  of a solution search.
 *
 *  \sa \ref universe_universe, \ref universe_version, \ref universe_dep
 *
 *  A class modelling the Package concept should provide the following
 *  members:
 *
 *  - <b>version_iterator</b>: an iterator over the list of \ref
 *  universe_version "versions" of a package.
 *
 *  - <b>get_name()</b>: returns a string that uniquely names this
 *  package.  This may be used for debugging output or when dumping a
 *  portable representation of a dependency problem.
 *
 *  - <b>get_id()</b>: returns an integer between 0 and
 *  U.get_package_count()-1 (where U is the \ref universe_universe
 *  "universe" to which the package belongs) that uniquely identifies
 *  this package in U.
 *
 *  - <b>bool operator==(package)</b>, <b>operator!=(package)</b>:
 *  compare packages by identity.  Two package objects compare equal
 *  if and only if they represent the same package.
 *
 *  - <b>bool operator<(package)</b>: an arbitrary total ordering on
 *  packages.  This should be appropriate for, eg, placing packages
 *  into a balanced tree structure.
 *
 *  - \anchor universe_package_current_version
 *  <b>current_version()</b>: returns the "currently installed \ref
 *  universe_version "version"" of the package.  For instance, the
 *  apt_universe class considers the InstVersion of a package to be
 *  its "current version".
 *
 *  - <b>versions_begin()</b>: returns a version_iterator pointing to
 *  the head of the list of versions of this package, provided in an
 *  arbitrary order.
 *
 *  \page universe_version Version concept
 *
 *  A version is simply a particular variant of a package that may be
 *  installed.  When the abstract package system is modelling a
 *  concrete universe (such as the APT universe), versions typically
 *  correspond either to a real version of the package, or to the
 *  package's removal.
 *
 *  Each version contains a link to its parent package, as well as
 *  lists of forward and reverse dependencies.
 *
 *  \sa \ref universe_universe, \ref universe_package, \ref universe_dep
 *
 *  A class modelling the Version concept should provide the following
 *  members:
 *
 *  - <b>dep_iterator</b>: an iterator class for forward dependencies.
 *
 *  - <b>revdep_iterator</b>: an iterator class for reverse dependencies.
 *
 *  - <b>get_name()</b>: returns a string that uniquely identifies
 *  this version among all the versions of the same package.
 *
 *  - <b>get_id()</b>: returns a number between 0 and
 *  U.get_version_count()-1 (where U is the \ref universe_universe
 *  "universe" to which this version belongs) uniquely identifying
 *  this version.
 *
 *  - <b>package get_package()</b>: returns the \ref universe_package
 *  "package" of which this is a version.
 *
 *  - <b>dep_iterator deps_begin()</b>: returns a \b dep_iterator
 *  pointing to the first \ref universe_dep "dependency" in the list
 *  of forward dependencies.
 *
 *  - <b>revdep_iterator revdeps_begin()</b>: returns a \b
 *  revdep_iterator pointing to the first \ref universe_dep
 *  "dependency" in the list of reverse dependencies.
 *
 *    \note Although it would be straightforward to define the reverse
 *    dependencies of a version as the set of dependencies that
 *    impinge on that version, they are \e not defined in this manner.
 *    For technical reasons and in order to keep the wrapper to the
 *    APT package system thin, the reverse dependencies are only
 *    required to obey the following rule: if \e v1 and \e v2 are
 *    versions of the same \ref universe_package "package", then for
 *    any \ref universe_dep "dependency" \e d such that \e v1 is a
 *    target of \e d and \e v2 is not, or vice versa, \e d appears in
 *    \e either the reverse dependency list of \e v1 or the reverse
 *    dependency list of \e v2.
 *
 *  - <b>operator==(version)</b>, <b>operator!=(version)</b>:
 *  compare versions by identity.  Two version objects compare equal
 *  if and only if they represent the same version of the same
 *  package.
 *
 *  - <b>operator<(version)</b>: an arbitrary total ordering on
 *  versions.  This should be appropriate for, eg, placing versions
 *  into a balanced tree structure.
 *
 *  \page universe_dep Dependency concept
 *
 *  A dependency indicates that if a particular \ref universe_version
 *  "version" is installed, at least one member of a set of \ref
 *  universe_version "version"s must also be installed.  The first
 *  \ref universe_version "version" is the "source" of the dependency,
 *  while the remaining versions are "solvers" of the dependency.  A
 *  dependency may be "soft", indicating that it is legal (but
 *  undesirable) for the dependency to remain broken at the end of a
 *  solution search.
 *
 *  \todo "solvers" should be renamed to "targets", as a dependency
 *  can also be resolved by removing its source.
 *
 *  \sa \ref universe_universe, \ref universe_package, \ref
 *  universe_version, \ref universe_installation
 *
 *  A class modelling the Dependency concept should provide the
 *  following members:
 *
 *  - <b>solver_iterator</b>: an iterator over the versions that are
 *  targets of this dependency.
 *
 *  - <b>version get_source()</b>: returns the source \ref
 *  universe_version "version" of this dependency.
 *
 *  - <b>solver_iterator solvers_begin()</b>: returns a
 *  solver_iterator pointing to the first target of this dependency.
 *
 *  - <b>bool is_soft()</b>: returns \b true if the dependency is "soft".
 *  For instance, in the Debian package system, a Recommends
 *  relationship is considered to be a soft dependency.
 *
 *  - <b>bool solved_by(version)</b>: return \b true if the given \ref
 *  universe_version "version" solves this dependency, either by
 *  removing the source of the dependency or by installing one of its
 *  targets.
 *
 *  - <b>template &lt;typename Installation&gt; bool broken_under(Installation)</b>: return \b true if this dependency
 *  is broken by the given \ref universe_installation "installation";
 *  a solution breaks a dependency if and only if it installs the
 *  dependency's source and none of its targets.
 *
 *  - <b>operator==(dependency)</b>, <b>operator!=(dependency)</b>:
 *  compare dependencies by identity.  Two dependency objects compare
 *  equal if and only if they represent the same dependency.
 *  Duplicated dependencies may compare as distinct entities.
 *
 *  - <b>operator<(dependency)</b>: an arbitrary total ordering on
 *  dependencies.  This should be appropriate for, eg, placing
 *  dependencies into a balanced tree structure.
 *
 *  \page universe_installation Installation concept
 *
 *  An Installation represents a potential state of an abstract
 *  dependency system; that is, a set of installed versions (or
 *  rather, a total function from packages to versions).
 *
 *  The generic_solution class is a model of the Installation concept.
 *
 *  \sa \ref abstract_universe
 *
 *  A class modelling the Installation concept should provide the
 *  following members:
 *
 *  - <b>version version_of(package)</b>: look up the currently
 *  installed \ref universe_version "version" of the given \ref
 *  universe_package "package" according to this installation.
 */

/** \brief A generic package problem resolver.
 *
 *  \param PackageUniverse A model of the \ref universe_universe
 *  Universe concept.
 *
 *  Searches from the starting node on a best-first basis; i.e., it
 *  repeatedly pulls the "best" node off its work queue, returns it if
 *  it is a solution, and enqueues its successors if not.  The
 *  successor nodes to a given search node are generated by selecting
 *  a single dependency that is broken at that node and enqueuing all
 *  possibly ways of fixing it.  The score of a node is affected by:
 *
 *  - A penalty/bonus applied to each package version.
 *
 *  - A bonus for each step of the solution (used to discourage the
 *  resolver from "backing up" unnecessarily).
 *
 *  - A penalty is added for each broken dependency that has not yet
 *  been processed.  This aims at directing the search towards "less
 *  broken" situations.
 *
 *  - A penalty for soft dependencies (i.e., Recommends) which were
 *  processed and left broken.
 *
 *  - A bonus for nodes that have no unprocessed broken dependencies.
 *
 *  Note that these are simply the default biases set by aptitude; any
 *  of these scores may be changed at will (including changing a
 *  penalty to a bonus or vice versa!).
 *
 *  \sa \ref problemresolver, \ref universe_universe
 */
template<class PackageUniverse>
class generic_problem_resolver : public promotion_set_callbacks<PackageUniverse>
{
public:
  friend class ResolverTest;

  typedef typename PackageUniverse::package package;
  typedef typename PackageUniverse::version version;
  typedef typename PackageUniverse::dep dep;

  typedef generic_solution<PackageUniverse> solution;
  typedef generic_choice<PackageUniverse> choice;
  typedef generic_choice_set<PackageUniverse> choice_set;
  typedef generic_promotion<PackageUniverse> promotion;
  typedef generic_promotion_set<PackageUniverse> promotion_set;
  typedef generic_search_graph<PackageUniverse> search_graph;
  typedef generic_compare_choices_by_effects<PackageUniverse> compare_choices_by_effects;
  typedef generic_promotion_queue_entry<PackageUniverse> promotion_queue_entry;

  typedef typename search_graph::step step;

  /** Information about the sizes of the various resolver queues. */
  struct queue_counts
  {
    size_t open;
    size_t closed;
    size_t deferred;
    size_t conflicts;
    /** \brief The number of deferred packages that are not at
     *  defer_cost.
     */
    size_t promotions;

    /** \b true if the resolver has finished searching for solutions.
     *  If open is empty, this member distinguishes between the start
     *  and the end of a search.
     */
    bool finished;

    /** \brief The search cost of the next solution to consider.
     */
    cost current_cost;

    queue_counts()
      : open(0), closed(0), deferred(0), conflicts(0), promotions(0),
	finished(false),
	current_cost(cost_limits::minimum_cost)
    {
    }
  };

private:
  logging::LoggerPtr logger;
<<<<<<< HEAD
  logging::AppenderPtr appender; // Used for the "default" appending behavior.
=======
  bool debug;
>>>>>>> 396c9b0b

  search_graph graph;

  /** Hash function for packages: */
  struct ExtractPackageId
  {
  public:
    size_t operator()(const package &p) const
    {
      return p.get_id();
    }
  };

  typedef ExtractPackageId PackageHash;

  /** Compares steps according to their "goodness": their effective
   *  cost, then thier score, then their contents.
   *
   *  The comparisons are reversed, so better solutions compare
   *  "below" worse ones.
   */
  struct step_goodness_compare
  {
    const search_graph &graph;

    step_goodness_compare(const search_graph &_graph)
      : graph(_graph)
    {
    }

    bool operator()(int step_num1, int step_num2) const
    {
      // Optimization: a step always equals itself.
      if(step_num1 == step_num2)
	return false;

      const step &step1(graph.get_step(step_num1));
      const step &step2(graph.get_step(step_num2));

      // Note that *lower* costs come "before" higher costs, hence the
      // reversed comparison there.
      int cost_cmp = step1.final_step_cost.compare(step2.final_step_cost);
      if(cost_cmp != 0)
	return cost_cmp < 0;
      else if(step2.score < step1.score)
	return true;
      else if(step1.score < step2.score)
	return false;
      else
	return step2.actions < step1.actions;
    }
  };

  /** \brief Represents the "essential" information about a step.
   *
   *  This information consists of the step's scores and its actions.
   *  Since these values never change over the course of a search and
   *  are unique to a step, they can be used to form an index of steps
   *  to avoid duplicates.  Also, since the scores are "mostly"
   *  unique, they can be used as an up-front "hash" of the step, to
   *  avoid an expensive set comparison operation.
   *
   *  Note that we don't try to pre-detect duplicates, because that
   *  would be a lot more complicated and it's not clear that it's
   *  worth the trouble (plus, it's not clear what should happen if
   *  all the children of a step are duplicates; it should be thrown
   *  out, but not given a conflict cost!).
   */
  class step_contents
  {
    int score;
    int action_score;
    choice_set actions;
    std::size_t hash;

    struct combine_hashes
    {
      std::size_t &hash;

      combine_hashes(std::size_t &_hash)
	: hash(_hash)
      {
      }

      bool operator()(const choice &c) const
      {
	boost::hash_combine(hash, c);
	return true;
      }
    };

    void init_hash()
    {
      hash = 0;
      boost::hash_combine(hash, score);
      boost::hash_combine(hash, action_score);
      actions.for_each(combine_hashes(hash));
    }

  public:
    step_contents()
      : score(0), action_score(0), actions()
    {
      init_hash();
    }

    step_contents(int _score, int _action_score,
		  const choice_set &_actions)
      : score(_score), action_score(_action_score), actions(_actions)
    {
      init_hash();
    }

    step_contents(const step &s)
      : score(s.score), action_score(s.action_score),
	actions(s.actions)
    {
      init_hash();
    }

    std::size_t get_hash() const
    {
      return hash;
    }

    bool operator==(const step_contents &other) const
    {
      if(score != other.score)
	return false;
      else if(action_score != other.action_score)
	return false;

      // Speed hack: order by size first to avoid traversing the whole
      // tree.
      if(actions.size() != other.actions.size())
	return false;
      else
	return actions == other.actions;
    }
  };

  class hash_step_contents
  {
  public:
    std::size_t operator()(const step_contents &contents) const
    {
      return contents.get_hash();
    }
  };

  class instance_tracker;
  friend class instance_tracker;
  class instance_tracker
  {
    generic_problem_resolver &r;
  public:
    instance_tracker(generic_problem_resolver &_r)
      :r(_r)
    {
      cwidget::threads::mutex::lock l(r.execution_mutex);
      if(r.solver_executing)
	throw DoubleRunException();
      else
	r.solver_executing = true;
    }

    ~instance_tracker()
    {
      cwidget::threads::mutex::lock l(r.execution_mutex);
      eassert(r.solver_executing);

      r.solver_executing = false;
      r.solver_cancelled = false;
    }
  };

  /** \brief Used to convert a choice set into a model of Installation. */
  class choice_set_installation
  {
    const choice_set &actions;
    const resolver_initial_state<PackageUniverse> &initial_state;

  public:
    choice_set_installation(const choice_set &_actions,
			    const resolver_initial_state<PackageUniverse> &_initial_state)
      : actions(_actions),
	initial_state(_initial_state)
    {
    }

    version version_of(const package &p) const
    {
      version rval;
      if(actions.get_version_of(p, rval))
	return rval;
      else
	return initial_state.version_of(p);
    }
  };

  /** \brief The initial state of the resolver.
   *
   *  If this is not NULL, we need to use a more clever technique to
   *  get all the broken deps.  Can we get away with just iterating
   *  over all deps and calling broken_under()?
   */
  resolver_initial_state<PackageUniverse> initial_state;

  // Information regarding the weight given to various parameters;
  // packaged up in a struct so it can be easily used by the solution
  // constructors.
  solution_weights<PackageUniverse> weights;

  /** \brief The cost applied for each soft dependency that's left
   *  unresolved.
   */
  cost unfixed_soft_cost;

  /** Solutions whose score is smaller than this value will be
   *  discarded rather than being enqueued.
   */
  int minimum_score;

  /** The number of "future" steps to examine after we find a solution
   *  in order to find a better one.
   */
  int future_horizon;

  /** The universe in which we are solving problems. */
  const PackageUniverse universe;

  /** If \b true, we have exhausted the list of solutions. */
  bool finished:1;


  // Multithreading support variables.
  //
  //  These variables ensure (as a sanity-check) that only one thread
  //  executes the solver function at once, and allow the executing
  //  instance to be cleanly terminated.  They are managed by the
  //  instance_tracker class (see above).

  /** If \b true, a thread is currently executing in the solver. */
  bool solver_executing : 1;

  /** If \b true, the currently executing thread should stop at the
   *  next opportunity.
   */
  bool solver_cancelled : 1;

  /** Mutex guarding the solver_executing and stop_solver variables.
   *
   *  If a routine wants to execute some code conditionally based on
   *  whether the resolver is currently executing, it should grab this
   *  mutex, test solver_executing, and run the code if
   *  solver_executing is \b false.
   */
  cwidget::threads::mutex execution_mutex;



  queue_counts counts;

  /** Mutex guarding the cache of resolver status information. */
  cwidget::threads::mutex counts_mutex;



  /** All the steps that have not yet been processed.
   *
   *  Steps are sorted by cost, then by score, then by their contents.
   */
  std::set<int, step_goodness_compare> pending;

  /** \brief Counts how many steps are deferred. */
  int num_deferred;

  /** Solutions generated "in the future", stored by reference to
   *  their step numbers.
   *
   *  The main reason this is persistent at the moment is so we don't
   *  lose solutions if find_next_solution() throws an exception.
   */
  std::set<int, step_goodness_compare> pending_future_solutions;

  /** \brief Stores already-seen search nodes that had their
   *  successors generated.
   *
   *  Each search node is mapped to the "canonical" step number that
   *  corresponds to it.  A list of clones is accumulated at that
   *  step, along with a single copy of the promotion set for all the
   *  clones.
   */
  boost::unordered_map<step_contents, int, hash_step_contents> closed;

  /** Stores cost promotions: sets of installations that will force a
   *  solution to a higher cost of the search.
   */
  promotion_set promotions;

  /** \brief Stores the tail of the queue of cost promotions.
   *
   *  Steps hold reference-counted pointers to links in the chain
   *  corresponding to where the tail was when they were inserted.  If
   *  there have not been "very many" insertions since a step was
   *  generated, then instead of checking the global promotion set,
   *  we'll just apply the individual promotions one at a time.  New
   *  promotions will be filled in here.
   */
  boost::shared_ptr<promotion_queue_entry> promotion_queue_tail;

  /** The initial set of broken dependencies.
   */
  imm::set<dep> initial_broken;

  /** The intrinsic cost of each version (indexed by version).
   *
   *  Store here instead of in the weights table because costs are the
   *  resolver's responsibility, not the solution object's (because
   *  they are not a pure function of the contents of the solution; a
   *  solution might get a higher cost if we can prove that it will
   *  eventually have one anyway).
   */
  cost *version_costs;

  /** \brief Used to track whether a single choice is approved or
   *  rejected.
   *
   *  The variables are used as the leaves in a large Boolean
   *  expression tree that is used to efficiently update the deferred
   *  status of steps and solvers.
   */
  class approved_or_rejected_info
  {
    // Like a var_e, but prints a choice when it's dumped.  This is a
    // trade-off of memory for much better debugging.  Having separate
    // classes instead of using a Boolean flag should save a little
    // space at run-time.
    class approve_ver_e : public var_e<bool>
    {
      version v;

      approve_ver_e(bool value, const version &_v)
	: var_e<bool>(value), v(_v)
      {
      }

    public:
      static cwidget::util::ref_ptr<var_e<bool> >
      create(bool value, const version &v)
      {
	return new approve_ver_e(value, v);
      }

      void dump(std::ostream &out)
      {
	out << "A(" << v << ")";
      }
    };

    class reject_ver_e : public var_e<bool>
    {
      version v;

      reject_ver_e(bool value, const version &_v)
	: var_e<bool>(value), v(_v)
      {
      }

    public:
      static cwidget::util::ref_ptr<var_e<bool> >
      create(bool value, const version &v)
      {
	return new reject_ver_e(value, v);
      }

      void dump(std::ostream &out)
      {
	out << "R(" << v << ")";
      }
    };

    class approve_break_e : public var_e<bool>
    {
      dep d;

      approve_break_e(bool value, const dep &_d)
	: var_e<bool>(value), d(_d)
      {
      }

    public:
      static cwidget::util::ref_ptr<var_e<bool> >
      create(bool value, const dep &d)
      {
	return new approve_break_e(value, d);
      }

      void dump(std::ostream &out)
      {
	out << "AB(" << d << ")";
      }
    };

    class reject_break_e : public var_e<bool>
    {
      dep d;

      reject_break_e(bool value, const dep &_d)
	: var_e<bool>(value), d(_d)
      {
      }

    public:
      static cwidget::util::ref_ptr<var_e<bool> >
      create(bool value, const dep &d)
      {
	return new reject_break_e(value, d);
      }

      void dump(std::ostream &out)
      {
	out << "RB(" << d << ")";
      }
    };

    // True if the choice is rejected.
    cwidget::util::ref_ptr<var_e<bool> > rejected;
    // True if the choice is approved.
    cwidget::util::ref_ptr<var_e<bool> > approved;

    approved_or_rejected_info()
      : rejected(var_e<bool>::create(false)),
	approved(var_e<bool>::create(false))
    {
    }

  public:
    approved_or_rejected_info(const version &v, bool supportTrace)
      : rejected(supportTrace ? reject_ver_e::create(false, v) : var_e<bool>::create(false)),
	approved(supportTrace ? approve_ver_e::create(false, v) : var_e<bool>::create(false))
    {
    }

    approved_or_rejected_info(const dep &d, bool supportTrace)
      : rejected(supportTrace ? reject_break_e::create(false, d) : var_e<bool>::create(false)),
	approved(supportTrace ? approve_break_e::create(false, d) : var_e<bool>::create(false))
    {
    }

    const cwidget::util::ref_ptr<var_e<bool> > &get_rejected() const
    {
      return rejected;
    }

    const cwidget::util::ref_ptr<var_e<bool> > &get_approved() const
    {
      return approved;
    }
  };

  /** \brief Stores the approved and rejected status of versions. */
  std::map<version, approved_or_rejected_info> user_approved_or_rejected_versions;

  /** \brief Stores the approved and rejected status of dependencies. */
  std::map<dep, approved_or_rejected_info> user_approved_or_rejected_broken_deps;

  /** \brief Expression class that calls back into the resolver when
   *         the value of its sub-expression changes.
   *
   *  The attached information is the choice that this expression
   *  affects; that choice must have an associated dependency.
   */
  class deferral_updating_expression : public expression_wrapper<bool>
  {
    choice deferred_choice;

    generic_problem_resolver &resolver;

    deferral_updating_expression(const cwidget::util::ref_ptr<expression<bool> > &_child,
				 const choice &_deferred_choice,
				 generic_problem_resolver &_resolver)
      : expression_wrapper<bool>(_child),
	deferred_choice(_deferred_choice),
	resolver(_resolver)
    {
      // Sanity-check.
      if(deferred_choice.get_type() == choice::install_version)
	eassert(deferred_choice.get_has_dep());
    }

  public:
    static cwidget::util::ref_ptr<deferral_updating_expression>
    create(const cwidget::util::ref_ptr<expression<bool> > &child,
	   const choice &deferred_choice,
	   generic_problem_resolver &resolver)
    {
      return new deferral_updating_expression(child,
					      deferred_choice,
					      resolver);
    }

    void changed(bool new_value)
    {
      if(!new_value)
	resolver.deferral_retracted(deferred_choice,
				    deferred_choice.get_dep());
      else
	{
	  LOG_TRACE(resolver.logger, deferred_choice << " is now deferred; marking it as such in all active steps.");
	  // Note that this is not quite right in logical terms.
	  // Technically, the promotion we generate should contain the
	  // choice that led to the deferral.  However, that's not
	  // right either: we don't have a choice object that can
	  // fully describe the reason this deferral occurred.
	  //
	  // However, this isn't actually a problem: the promotion
	  // will be used only to produce a generalized promotion, and
	  // generalization would remove the choice that was deferred
	  // anyway.  So we can just produce an (incorrect) empty
	  // promotion.
	  //
	  // (the alternative is to expand the types of choices we can
	  // handle, but that would impose costs on the rest of the
	  // program for a feature that would never be used)
	  promotion p(choice_set(), cost_limits::defer_cost,
		      get_child());
	  resolver.increase_solver_cost_everywhere_with_dep(deferred_choice, p);
	}
    }
  };

  /** \brief Comparison operator on choices that treats choices which
   *  could have distinct deferral status as different.
   *
   *  In particular, dependencies are always significant, even if the
   *  choice is not a from-dep-source choice.
   */
  struct compare_choices_for_deferral
  {
    bool operator()(const choice &c1, const choice &c2) const
    {
      if(c1.get_type() < c2.get_type())
	return true;
      else if(c2.get_type() < c1.get_type())
	return false;
      else switch(c1.get_type())
	     {
	     case choice::install_version:
	       if(c1.get_from_dep_source() < c2.get_from_dep_source())
		 return true;
	       else if(c2.get_from_dep_source() < c1.get_from_dep_source())
		 return false;
	       else if(c1.get_ver() < c2.get_ver())
		 return true;
	       else if(c2.get_ver() < c1.get_ver())
		 return false;
	       else if(c1.get_has_dep() < c2.get_has_dep())
		 return true;
	       else if(c2.get_has_dep() < c1.get_has_dep())
		 return false;
	       else if(!c1.get_has_dep())
		 return false;
	       else if(c1.get_dep() < c2.get_dep())
		 return true;
	       else
		 return false;

	     case choice::break_soft_dep:
	       return c1.get_dep() < c2.get_dep();

	     default: return false; // Treat all invalid choices as equal.
	     }
    }
  };

  /** \brief Memoizes "is this deferred?" expressions for every choice
   *  in the search.
   *
   *  Each expression is contained in a wrapper whose sole purpose is
   *  to recompute the cost of the corresponding choice in all steps
   *  when it fires.
   *
   *  \sa build_is_deferred, build_is_deferred_real
   */
  std::map<choice, expression_weak_ref<expression_box<bool> >,
	   compare_choices_for_deferral> memoized_is_deferred;

  /** \brief If the given step is already "seen", mark it as a clone
   *  and return true (telling our caller to abort).
   */
  bool is_already_seen(int stepNum)
  {
    step &s(graph.get_step(stepNum));

    typename boost::unordered_map<step_contents, int, hash_step_contents>::const_iterator found =
      closed.find(step_contents(s));
    if(found != closed.end() && found->second != stepNum)
      {
	LOG_TRACE(logger, "Step " << s.step_num << " is irrelevant: it was already encountered in this search.");
	graph.add_clone(found->second, stepNum);
	return true;
      }
    else
      return false;
  }

  void sanity_check_not_deferred(const step &s)
  {
#ifdef ENABLE_RESOLVER_SANITY_CHECKS
    if(logger->isErrorEnabled())
      {
	if(!s.is_deferred_listener.valid())
	  {
	    if(s.step_num != 0)
	      LOG_ERROR(logger, "Step " << s.step_num << " has no deferral listener.");
	  }
	else if(s.is_deferred_listener->get_value())
	  LOG_ERROR(logger, "Step " << s.step_num << " claims not to be deferred, but it is.");

	for(typename choice_set::const_iterator it = s.actions.begin();
	    it != s.actions.end(); ++it)
	  {
	    if(build_is_deferred_listener(*it)->get_value())
	      LOG_ERROR(logger, "Step " << s.step_num << " claims not to be deferred, but it contains the deferred choice " << (*it) << ".");

	    // Manually examine the other ways of solving this.
	    switch(it->get_type())
	      {
	      case choice::install_version:
		if(is_rejected(it->get_ver()))
		  LOG_ERROR(logger, "Step " << s.step_num << " contains the rejected choice " << (*it));

		if(it->get_has_dep())
		  {
		    if(!is_mandatory(it->get_ver()))
		      {
			if(it->get_dep().is_soft() &&
			   is_approved_broken(it->get_dep()))
			  LOG_ERROR(logger, "Step " << s.step_num << " contains the choice " << (*it) << ", but its dependency " << it->get_dep() << " is approved to be broken.");

			for(typename dep::solver_iterator si = it->get_dep().solvers_begin();
			    !si.end(); ++si)
			  {
			    if(*si != it->get_ver() && is_mandatory(*si))
			      LOG_ERROR(logger, "Step " << s.step_num << " contains the choice " << (*it) << ", but the alternative " << (*si) << " is approved.");
			  }

			version source(it->get_dep().get_source());
			for(typename package::version_iterator vi = source.get_package().versions_begin();
			    !vi.end(); ++vi)
			  {
			    if(*vi != it->get_ver() &&
			       *vi != source &&
			       is_mandatory(*vi))
			      LOG_ERROR(logger, "Step " << s.step_num << " contains the choice " << (*it) << ", but the resolution " << (*vi) << " is approved.");
			  }
		      }
		  }
		else
		  LOG_ERROR(logger, "Step " << s.step_num << " contains the choice " << (*it) << " with no declared dependency.");
		break;

	      case choice::break_soft_dep:
		if(is_hardened(it->get_dep()))
		  LOG_ERROR(logger, "Step " << s.step_num << " contains the rejected choice " << (*it));

		if(!is_approved_broken(it->get_dep()))
		  {
		    for(typename dep::solver_iterator si = it->get_dep().solvers_begin();
			!si.end(); ++si)
		      {
			if(is_mandatory(*si))
			  LOG_ERROR(logger, "Step " << s.step_num << " contains the choice " << (*it) << ", but the alternative " << (*si) << " is approved.");
		      }
		  }
		else
		  LOG_ERROR(logger, "Step " << s.step_num << " contains the choice " << (*it) << " with no declared action.");
		break;
	      }
	  }
      }
#endif
  }

  void sanity_check_promotions(const step &s)
  {
#ifdef ENABLE_RESOLVER_SANITY_CHECKS
    boost::unordered_map<choice, promotion>
      global_incipient;
    maybe<promotion>
      non_incipient;
    promotions.find_highest_incipient_promotions(s.actions,
						 s.deps_solved_by_choice,
						 global_incipient,
						 non_incipient);

    if(non_incipient.get_has_value() &&
       s.final_step_cost < non_incipient.get_value().get_cost())
      LOG_ERROR(logger, "In step " << s.step_num << ": the embedded promotion "
		<< non_incipient.get_value() << " was not applied.");
    else
      {
	typename promotion_set::const_iterator found_promotion =
	  promotions.find_highest_promotion_for(s.actions);

	if(found_promotion != promotions.end() &&
	   s.final_step_cost < found_promotion->get_cost())
	  LOG_ERROR(logger, "In step " << s.step_num << ": the embedded promotion "
		    << *found_promotion << " was not applied.");
      }

    typedef generic_solver_information<PackageUniverse> solver_information;
    typedef generic_dep_solvers<PackageUniverse> dep_solvers;


    for(typename imm::map<dep, boost::flyweight<dep_solvers> >::const_iterator it =
	  s.unresolved_deps.begin(); it != s.unresolved_deps.end(); ++it)
      {
	const dep &d(it->first);
	imm::map<choice, solver_information, compare_choices_by_effects>
	  solvers = it->second.get_solvers();


	for(typename imm::map<choice, solver_information, compare_choices_by_effects>::const_iterator
	    it = solvers.begin(); it != solvers.end(); ++it)
	{
	  const choice &solver(it->first);
	  const solver_information &solver_inf(it->second);

	  // Verify that the deps-solved-by-choice list maps to this
	  // dep.
	  imm::list<dep> found_solved_deps;
	  if(!s.deps_solved_by_choice.try_get(solver, found_solved_deps) ||
	     std::find(found_solved_deps.begin(), found_solved_deps.end(), d) == found_solved_deps.end())
	    LOG_ERROR(logger, "In step " << s.step_num << ": no backlink from the choice "
		      << solver << " to the dependency " << d << "; backlinks are " << found_solved_deps << ".");

	  boost::unordered_map<choice, promotion> incipient;
	  promotions.find_highest_incipient_promotions_containing(s.actions,
								  solver,
								  s.deps_solved_by_choice,
								  discards_blessed(s.is_blessed_solution,
										   *this,
										   s),
								  incipient);

	  typename boost::unordered_map<choice, promotion>::const_iterator
	    found_incipient = incipient.find(solver);
	  if(found_incipient != incipient.end() &&
	     solver_inf.get_cost() < found_incipient->second.get_cost())
	    LOG_ERROR(logger, "In step " << s.step_num
		      << ": incipient promotion " << found_incipient->second
		      << " was never applied to " << solver << ".");

	  choice_set test_set(s.actions);
	  test_set.insert_or_narrow(solver);
	  typename promotion_set::const_iterator found_promotion =
	    promotions.find_highest_promotion_containing(test_set, solver);
	  if(found_promotion != promotions.end() &&
	     solver_inf.get_cost() < found_promotion->get_cost())
	    LOG_ERROR(logger, "In step " << s.step_num
		      << ": the incipient promotion " << *found_promotion
		      << " was not detected as incipient for " << solver);
	}
      }
#endif
  }

  /** \return \b true if the given cost will always cause any step to
   *  be deferred.
   *
   *  Note that costs which would cause a step to be discarded aren't
   *  considered to be defer costs.
   */
  bool is_defer_cost(const cost &cost) const
  {
    return
      cost.get_structural_level() == cost_limits::defer_structural_level &&
      !is_discard_cost(cost);
  }

  /** \return \b true if the given cost will always cause any step to
   *  be discarded.
   *
   *  \param op the operation to test.
   */
  bool is_discard_cost(const cost &cost) const
  {
    return
      cost.get_structural_level() >= cost_limits::already_generated_structural_level;
  }

  /** \return \b true if the given step is "irrelevant": that is,
   *  either it was already generated and placed in the closed queue,
   *  or it was marked as having a conflict, or it is infinitely
   *  "bad".
   */
  bool irrelevant(const step &s)
  {
    const cost &s_cost = s.final_step_cost;
    if(is_discard_cost(s_cost))
      {
	LOG_TRACE(logger, "Step " << s.step_num << " is irrelevant: its cost " << s_cost << " indicates it should be discarded.");
	return true;
      }

    if(s.score < minimum_score)
      {
	LOG_TRACE(logger, "Step " << s.step_num << " is irrelevant: it has infinite badness " << s.score << "<" << minimum_score);
	return true;
      }

    sanity_check_not_deferred(s);

    return false;
  }

  /** \brief Adjust the cost of a step, keeping everything consistent. */
  void set_base_step_cost(int step_num,
                          const cost &c)
  {
    step &s(graph.get_step(step_num));

    s.base_step_cost = c;

    update_final_step_cost(step_num);
  }

  /** \brief Update the operation that computes the *effective* cost
   *  of a step.
   *
   *  Updates the effective cost itself as a side effect.
   */
  void set_effective_step_cost(int step_num,
                               const cost &c)
  {
    step &s(graph.get_step(step_num));

    s.effective_step_cost = c;

    update_final_step_cost(step_num);
  }

  /** \brief Update the effective cost of a step.
   *
   *  This should only be invoked by set_base_step_cost and
   *  set_effective_step_cost.  It recomputes the effective cost
   *  from its components and performs any follow-up work that's
   *  needed to enforce consistency.
   */
  void update_final_step_cost(int step_num)
  {
    step &s(graph.get_step(step_num));

    cost new_final_step_cost =
      s.effective_step_cost + s.base_step_cost;

    if(s.final_step_cost == new_final_step_cost)
      return;

    if(s.is_blessed_solution && is_discard_cost(new_final_step_cost))
      {
	LOG_TRACE(logger, "Step " << s.step_num
		  << " is a blessed solution; ignoring the attempt to promote it to cost " << new_final_step_cost);
	return;
      }

    LOG_TRACE(logger, "Setting the final cost of step " << step_num
	      << " to " << new_final_step_cost);

    bool was_in_pending =  (pending.erase(step_num) > 0);
    bool was_in_pending_future_solutions =  (pending_future_solutions.erase(step_num) > 0);


    if(is_defer_cost(s.final_step_cost))
      {
	if(was_in_pending)
	  --num_deferred;
	if(was_in_pending_future_solutions)
	  --num_deferred;
      }

    s.final_step_cost = new_final_step_cost;


    if(was_in_pending)
      pending.insert(step_num);
    if(was_in_pending_future_solutions)
      pending_future_solutions.insert(step_num);


    if(is_defer_cost(s.final_step_cost))
      {
	if(was_in_pending)
	  ++num_deferred;
	if(was_in_pending_future_solutions)
	  ++num_deferred;
      }
    else if(!is_discard_cost(s.final_step_cost))
      {
	// Clear the "finished" flag if this is now a pending
	// candidate.
	if(finished &&
	   (was_in_pending || was_in_pending_future_solutions))
	  {
	    LOG_TRACE(logger, "Step " << s.step_num << " is now a candidate: clearing the \"finished\" flag.");
	    finished = false;
	  }
      }
  }

  /** \brief Add a promotion to the global set of promotions.
   *
   *  This routine handles all the book-keeping that needs to take
   *  place.
   */
  void add_promotion(const promotion &p)
  {
    if(p.get_choices().size() == 0)
      LOG_TRACE(logger, "Ignoring the empty promotion " << p);
    else if(promotions.insert(p) != promotions.end())
      {
	LOG_TRACE(logger, "Added the promotion " << p
		  << " to the global promotion set.");

	promotion_queue_tail->set_promotion(p);
	eassert(promotion_queue_tail->get_has_contents());
	promotion_queue_tail = promotion_queue_tail->get_next();

	LOG_TRACE(logger, "The promotion queue now contains "
		  << promotion_queue_tail->get_index() << " promotions with "
		  << promotion_queue_tail->get_action_sum() << " total actions.");
      }
    else
      LOG_TRACE(logger, "Did not add " << p
		<< " to the global promotion set: it was redundant with an existing promotion.");
  }

  // Used as a callback by subroutines that want to add a promotion to
  // the global set.
  class promotion_adder
  {
    generic_problem_resolver &resolver;

  public:
    promotion_adder(generic_problem_resolver &_resolver)
      : resolver(_resolver)
    {
    }

    void operator()(int step_num, const promotion &p) const
    {
      resolver.add_promotion(step_num, p);
    }
  };

  /** \brief Add a promotion to the global set of promotions
   *  for a particular step.
   *
   *  This routine handles all the book-keeping that needs to take
   *  place: it adds the promotion to the global set, adds it to the
   *  list of promotions that need to be tested against all existing
   *  steps, and also attaches it to the step graph.
   */
  void add_promotion(int step_num, const promotion &p)
  {
    add_promotion(p);
    graph.schedule_promotion_propagation(step_num, p);
  }

  // Helper function for find_steps_containing_incipient_promotion.
  // Processes mapping information and updates the counters; when a
  // hit is found, inserts it into an output set.
  //
  // We don't immediately invoke a callback, because that might
  // actually lead to doing the wrong thing.  If several different
  // solvers (say, different from-source-dep solvers that install the
  // same version) hit the same promotion, then applying the promotion
  // immediately when we see the first solver might remove the other
  // ones.  When the caller finishes tracing the tree for the first
  // solver, it'll notice that the root step lacks the other solver
  // and not visit anything.
  class update_incipient_promotion_information
  {
    generic_problem_resolver &resolver;
    const unsigned int promotion_search_index;
    const unsigned int promotion_size;
    const choice &promotion_c;
    std::set<int> &active_hits; // Steps that contain the promotion in
			        // their action set.
    std::set<int> &incipient_hits; // Steps that contain the promotion
  				   // as an incipient promotion.

    void too_many_choices(int choices) const
    {
      LOG_ERROR(resolver.logger, "Internal error: the choice " << promotion_c
		<< " is match number " << choices
		<< " against a promotion of size " << promotion_size);
    }

  public:
    update_incipient_promotion_information(generic_problem_resolver &_resolver,
					   unsigned int _promotion_search_index,
					   unsigned int _promotion_size,
					   const choice &_promotion_c,
					   std::set<int> &_active_hits,
					   std::set<int> &_incipient_hits)
      : resolver(_resolver),
	promotion_search_index(_promotion_search_index),
	promotion_size(_promotion_size),
	promotion_c(_promotion_c),
	active_hits(_active_hits),
	incipient_hits(_incipient_hits)
    {
    }

    bool operator()(const choice &c,
		    const typename search_graph::choice_mapping_type how,
		    int step_num) const
    {
      step &s(resolver.graph.get_step(step_num));
      LOG_TRACE(resolver.logger, "update_incipient_promotion_information: visiting step " << step_num << " for " << c);

      if(s.last_promotion_search != promotion_search_index)
	{
	  s.last_promotion_search = promotion_search_index;
	  s.choice_set_hit_count = 0;
	  s.solver_set_hit_count = 0;
	}
      // Short-circuit if we can't possibly match.
      else if(s.solver_set_hit_count > 1)
	return true;

      switch(how)
	{
	case search_graph::choice_mapping_action:
	  LOG_TRACE(resolver.logger, "Hit step " << step_num << " as an action with " << c);
	  ++s.choice_set_hit_count;
	  if(s.choice_set_hit_count > promotion_size)
	    {
	      too_many_choices(s.choice_set_hit_count);
	      return true;
	    }
	  break;

	case search_graph::choice_mapping_solver:
	  LOG_TRACE(resolver.logger, "Hit step " << step_num << " as a solver with " << c);
	  if(s.solver_set_hit_count == 0)
	    {
	      s.solver_set_hit_count = 1;
	      s.first_solver_hit = promotion_c;
	    }
	  else if(s.first_solver_hit.contains(promotion_c))
	    // This is the same choice we already stored, so do
	    // nothing.
	    return true;
	  else if(promotion_c.contains(s.first_solver_hit))
	    // This is a more general version of the choice we already
	    // stored.
	    {
	      s.first_solver_hit = promotion_c;
	      return true;
	    }
	  else
	    // If we see a new solver, increment the solver hit count
	    // (thus marking this solver as invalid).
	    ++s.solver_set_hit_count;

	  break;
	}

      if(s.solver_set_hit_count <= 1 &&
	 s.choice_set_hit_count + s.solver_set_hit_count == promotion_size)
	{
	  if(s.solver_set_hit_count == 0)
	    active_hits.insert(step_num);
	  else
	    incipient_hits.insert(step_num);
	}

      return true;
    }
  };

  template<typename Callbacks>
  class find_steps_containing_incipient_promotion
  {
    generic_problem_resolver &resolver;
    unsigned int promotion_search_index;
    const promotion &p;
    Callbacks callbacks;

  public:
    find_steps_containing_incipient_promotion(generic_problem_resolver &_resolver,
					      unsigned int _promotion_search_index,
					      const promotion &_p,
					      Callbacks _callbacks)
      : resolver(_resolver),
	promotion_search_index(_promotion_search_index),
	p(_p),
	callbacks(_callbacks)
    {
    }

    bool operator()(const choice &c) const
    {
      std::set<int> active_hits;
      std::set<int> incipient_hits;

      update_incipient_promotion_information
	update_f(resolver,
		 promotion_search_index,
		 p.get_choices().size(),
		 c,
		 active_hits,
		 incipient_hits);

      resolver.graph.for_each_step_related_to_choice(c, update_f);

      for(std::set<int>::const_iterator it = active_hits.begin();
	  it != active_hits.end(); ++it)
	{
	  int step_num(*it);

	  LOG_DEBUG(resolver.logger, "Step " << step_num
		    << " contains " << p
		    << " as an active promotion.");
	  callbacks.active(step_num);
	}

      for(std::set<int>::const_iterator it = incipient_hits.begin();
	  it != incipient_hits.end(); ++it)
	{
	  int step_num(*it);
	  step &s(resolver.graph.get_step(step_num));

	  callbacks.incipient(step_num, s.first_solver_hit);
	}

      return true;
    }
  };

  /** \brief For every step containing the promotion, invoke
   *  callbacks.incipient(step_num, solver) if the promotion is
   *  contained as an incipient promotion, and
   *  callbacks.active(step_num) if it's contained in the action set.
   */
  template<typename Callbacks>
  void for_each_promotion_hit(const promotion &p, Callbacks callbacks)
  {
    find_steps_containing_incipient_promotion<Callbacks>
      find_promotion_f(*this,
		       graph.get_and_increment_promotion_search_index(),
		       p,
		       callbacks);
    p.get_choices().for_each(find_promotion_f);
  }

  /** \brief For each match of a promotion, increase the cost
   *  operation in a solver set if it's incipient; increase the
   *  effective cost operation if it's not.
   */
  class do_process_promotion
  {
    generic_problem_resolver &resolver;
    const promotion &p;

  public:
    do_process_promotion(generic_problem_resolver &_resolver,
			 const promotion &_p)
      : resolver(_resolver), p(_p)
    {
    }

    void incipient(int step_num, const choice &solver) const
    {
      resolver.increase_solver_cost(resolver.graph.get_step(step_num),
                                    p, solver);
    }

    void active(int step_num) const
    {
      step &s = graph.get_step(step_num);
      resolver.increase_effective_step_cost(s, p);
      resolver.graph.schedule_promotion_propagation(step_num, p);
    }
  };

  /** \brief Find existing steps that contain the given promotion and
   *  apply it to them.
   */
  void process_promotion(const promotion &p)
  {
    LOG_TRACE(logger, "Processing the promotion " << p << " and applying it to all existing steps.");

    for_each_promotion_hit(p, do_process_promotion(*this, p));
  }


  // NB: this might visit more than is strictly necessary, since the
  // solver might only need to be recomputed when it's attached to a
  // particular dependency.  It would take too much book-keeping to
  // figure out which dependency needs to be re-examined ahead of
  // time.
  //
  // Only solvers whose cost equals the given cost are recomputed.
  class recompute_solver_cost_for_dep
  {
    generic_problem_resolver &resolver;
    step &s;
    const cost &c;

  public:
    recompute_solver_cost_for_dep(generic_problem_resolver &_resolver,
				  step &_s,
				  const cost &_c)
      : resolver(_resolver), s(_s), c(_c)
    {
    }

    bool operator()(const choice &solver,
		    const imm::list<dep> &deps) const
    {
      for(typename imm::list<dep>::const_iterator it = deps.begin();
	  it != deps.end(); ++it)
	resolver.recompute_solver_cost(s, *it, solver, c.get_structural_level());

      return true;
    }
  };

  /** \brief For each promotion hit, recompute the solver cost if it's
   *  an incipient promotion and the step cost otherwise.
   *
   *  The associated cost is used as a filter.  While it's
   *  hard in general to tell if a promotion affected a step (without
   *  actually tracking the set of promotions that touched it), we can
   *  be sure that if a promotion affected a step, the structural level
   *  of the step was increased to the structural level of the
   *  promotion.  Thus, if the step's structural level is *below* that
   *  of the promotion, it couldn't have been affected by the
   *  promotion and hence doesn't need to be recomputed.
   *
   *  (that's a useful heuristic because most of the promotions that
   *  we'll retract promote to the deferral structural level)
   */
  class recompute_cost_hits
  {
    generic_problem_resolver &resolver;
    const cost &c;

  public:
    recompute_cost_hits(generic_problem_resolver &_resolver,
			const cost &_c)
      : resolver(_resolver), c(_c)
    {
    }

    void incipient(int step_num, const choice &solver) const
    {
      step &s(resolver.graph.get_step(step_num));

      recompute_solver_cost_for_dep
	recompute_solver_cost_f(resolver, s, c);

      s.deps_solved_by_choice.for_each_key_contained_in(solver,
							recompute_solver_cost_f);
    }

    void active(int step_num) const
    {
      step &s(resolver.graph.get_step(step_num));

      // The promotion could only have affected the step's effective
      // cost if the effective cost's structural level is at least as
      // high.
      if(s.effective_step_cost.get_structural_level() >= c.get_structural_level())
	resolver.recompute_effective_step_cost(resolver.graph.get_step(step_num));
    }
  };

  void promotion_retracted(const promotion &p)
  {
    LOG_TRACE(logger, "Retracting all cost assignments that might be linked to " << p);

    for_each_promotion_hit(p, recompute_cost_hits(*this, p.get_cost()));
  }



  /** \brief Process all pending promotions. */
  void process_pending_promotions()
  {
#if 0
    // Processing promotions like this turned out to be too expensive.
    LOG_TRACE(logger, "Processing pending promotions and applying them to all steps.");
    while(!pending_promotions.empty())
      {
	promotion p(pending_promotions.front());
	pending_promotions.pop_front();

	process_promotion(p);
      }
#endif
  }

  class do_drop_deps_solved_by
  {
    step &s;
    logging::LoggerPtr logger;

  public:
    do_drop_deps_solved_by(step &_s, const logging::LoggerPtr &_logger)
      : s(_s), logger(_logger)
    {
    }

    bool operator()(const choice &c, const imm::list<dep> &deps) const
    {
      LOG_TRACE(logger, "Removing dependencies solved by " << c);

      for(typename imm::list<dep>::const_iterator it = deps.begin();
	  it != deps.end(); ++it)
	{
	  const dep &d(*it);

	  // Need to look up the solvers of the dep in order to know
	  // the number of solvers that it was entered into the
	  // by-num-solvers set with.
	  typename imm::map<dep, typename step::flyweight_dep_solvers>::node
	    solvers = s.unresolved_deps.lookup(d);

	  if(solvers.isValid())
	    {
	      const typename step::dep_solvers &
		dep_solvers(solvers.getVal().second);

	      LOG_TRACE(logger,
			"Removing the dependency " << d
			<< " with a solver set of " << dep_solvers.dump_solvers());
	      const typename step::dep_solvers::solvers_size_type
		num_solvers = dep_solvers.get_solvers_size();
	      s.unresolved_deps_by_num_solvers.erase(std::make_pair(num_solvers, d));
	    }
	  else
	    LOG_TRACE(logger, "The dependency " << d
		      << " has no solver set, assuming it was already solved.");

	  s.unresolved_deps.erase(d);
	}

      s.deps_solved_by_choice.erase(c);
      return true;
    }
  };

  /** \brief Drop all dependencies from the given set that are solved
   *  by the given choice.
   */
  void drop_deps_solved_by(const choice &c, step &s) const
  {
    choice c_general(c.generalize());
    LOG_TRACE(logger, "Dropping dependencies in step "
	      << s.step_num << " that are solved by " << c_general);

    s.deps_solved_by_choice.for_each_key_contained_in(c_general,
						      do_drop_deps_solved_by(s, logger));

    LOG_TRACE(logger, "Done dropping dependencies in step "
	      << s.step_num << " that are solved by " << c_general);
  }

  class add_to_structural_reasons
  {
    typename step::dep_solvers &target;

  public:
    add_to_structural_reasons(typename step::dep_solvers &_target)
      : target(_target)
    {
    }

    bool operator()(const choice &c) const
    {
      target.add_structural_reason(c);
      return true;
    }
  };

  // Helper for strike_choice.  For each dependency that's solved by a
  // choice, remove the choice from the solvers list of that
  // dependency.  Also, update the global search graph's reverse index
  // so it doesn't map the choice to that dependency any more.
  class do_strike_choice
  {
    step &s;
    const choice_set &reasons;
    search_graph &graph;
    generic_problem_resolver &resolver;
    logging::LoggerPtr logger;

  public:
    do_strike_choice(step &_s,
		     const choice_set &_reasons,
		     search_graph &_graph,
		     generic_problem_resolver &_resolver,
		     const logging::LoggerPtr &_logger)
      : s(_s),
	reasons(_reasons),
	graph(_graph),
	resolver(_resolver),
	logger(_logger)
    {
    }

    // One slight subtlety here: the "victim" passed in might differ
    // from the "victim" passed to strike_choice.  Here, "victim" is
    // the choice linked to the actual solver; i.e., it could be a
    // from-dep-source choice.  In strike_choice, "victim" could be
    // more general.  Using the more specific victim means that we
    // remove the correct entries (there could be both general and
    // specific entries that need to be removed when striking a broad
    // choice).
    bool operator()(const choice &victim,
		    imm::list<dep> solved_by_victim) const
    {
      LOG_TRACE(logger, "Removing the choice " << victim
		<< " from the solver lists of " << solved_by_victim
		<< " in step " << s.step_num);

      for(typename imm::list<dep>::const_iterator it = solved_by_victim.begin();
	  it != solved_by_victim.end(); ++it)
	{
	  const dep &d(*it);
	  choice victim_with_dep(victim.copy_and_set_dep(d));

	  // Remove this step from the set of steps related to the
	  // solver that was deleted.
	  graph.remove_choice(victim_with_dep, s.step_num, d);

	  // Find the current number of solvers so we can yank the
	  // dependency out of the unresolved-by-num-solvers set.
	  typename imm::map<dep, typename step::flyweight_dep_solvers>::node
	    current_solver_set_found = s.unresolved_deps.lookup(d);

	  if(current_solver_set_found.isValid())
	    {
	      const typename step::dep_solvers &
		current_solvers(current_solver_set_found.getVal().second);
	      const typename step::dep_solvers::solvers_size_type
		current_num_solvers = current_solvers.get_solvers_size();

	      typename step::dep_solvers new_solvers(current_solvers);

	      new_solvers.remove_solver(victim_with_dep);
	      add_to_structural_reasons adder(new_solvers);
	      reasons.for_each(adder);

	      LOG_TRACE(logger,
			"Removing the choice " << victim_with_dep
			<< " from the solver set of " << d
			<< " in step " << s.step_num
			<< ", new solvers: " << new_solvers.dump_solvers());

	      // Actually update the solvers of the dep.
	      {
		const typename step::flyweight_dep_solvers
		  memoized_new_solvers(new_solvers);
		s.unresolved_deps.put(d, memoized_new_solvers);
	      }

	      const typename step::dep_solvers::solvers_size_type
		new_num_solvers = new_solvers.get_solvers_size();

	      if(current_num_solvers != new_num_solvers)
		{
		  LOG_TRACE(logger, "Changing the number of solvers of "
			    << d << " from " << current_num_solvers
			    << " to " << new_num_solvers
			    << " in step " << s.step_num);
		  // Update the number of solvers.
		  s.unresolved_deps_by_num_solvers.erase(std::make_pair(current_num_solvers, d));
		  s.unresolved_deps_by_num_solvers.insert(std::make_pair(new_num_solvers, d));
		}

	      // Rescan the solvers, maybe updating the step's cost.
	      resolver.check_solvers_cost(s, new_solvers);
	    }
	  else
	    LOG_TRACE(logger, "The dependency " << d
		      << " has no solver set, assuming it was already solved.");
	}

      LOG_TRACE(logger, "Removing all solved-by links for " << victim
		<< " in step " << s.step_num);
      s.deps_solved_by_choice.erase(victim);

      return true;
    }
  };

  /** \brief Strike the given choice and any choice that it contains
   *         from all solver lists in the given step.
   */
  void strike_choice(step &s,
		     const choice &victim,
		     const choice_set &reason)
  {
    // Generalize the choice set by removing the solver that's being
    // struck.
    choice_set generalized_reason(reason);
    generalized_reason.remove_overlaps(victim);
    LOG_TRACE(logger, "Striking " << victim
	      << " from all solver lists in step " << s.step_num
	      << " with the reason set " << generalized_reason);


    do_strike_choice striker_f(s, generalized_reason, graph, *this, logger);
    s.deps_solved_by_choice.for_each_key_contained_in(victim, striker_f);
  }

  /** \brief Strike choices that are structurally forbidden by the
   *  given choice from the given step, and update the set of
   *  forbidden versions.
   */
  void strike_structurally_forbidden(step &s,
				     const choice &c)
  {
    switch(c.get_type())
      {
      case choice::install_version:
	{
	  {
	    choice_set reason;
	    // Throw out the from-dep-sourceness.
	    reason.insert_or_narrow(choice::make_install_version(c.get_ver(),
								 c.get_dep(),
								 c.get_id()));

	    for(typename package::version_iterator vi =
		  c.get_ver().get_package().versions_begin();
		!vi.end(); ++vi)
	      {
		version current(*vi);

		if(current != c.get_ver())
		  {
		    LOG_TRACE(logger,
			      "Discarding " << current
			      << ": monotonicity violation");
		    strike_choice(s,
				  choice::make_install_version(current, -1),
				  reason);
		  }
	      }
	  }


	  if(c.get_from_dep_source())
	    {
	      const version &c_ver = c.get_ver();
	      choice_set reason;
	      reason.insert_or_narrow(c);
	      for(typename dep::solver_iterator si =
		    c.get_dep().solvers_begin();
		  !si.end(); ++si)
		{
		  version current(*si);

		  if(current != c_ver)
		    {
		      LOG_TRACE(logger,
				"Discarding " << current
				<< ": forbidden by the resolution of "
				<< c.get_dep());
		      strike_choice(s,
				    choice::make_install_version(current, -1),
				    reason);
		      s.forbidden_versions.put(current, c);
		    }
		}
	    }
	}
	break;

      case choice::break_soft_dep:
	// \todo For broken soft deps, forbid each target of the
	// dependency.
	break;
      }
  }

  approved_or_rejected_info &get_approved_or_rejected_info(const version &v)
  {
    typename std::map<version, approved_or_rejected_info>::iterator found =
      user_approved_or_rejected_versions.find(v);

    if(found == user_approved_or_rejected_versions.end())
      found = user_approved_or_rejected_versions.insert(std::make_pair(v, approved_or_rejected_info(v, logger->isEnabledFor(logging::TRACE_LEVEL)))).first;

    return found->second;
  }

  approved_or_rejected_info &get_approved_or_rejected_info(const dep &d)
  {
    typename std::map<dep, approved_or_rejected_info>::iterator found =
      user_approved_or_rejected_broken_deps.find(d);

    if(found == user_approved_or_rejected_broken_deps.end())
      found = user_approved_or_rejected_broken_deps.insert(std::make_pair(d, approved_or_rejected_info(d, logger->isEnabledFor(logging::TRACE_LEVEL)))).first;

    return found->second;
  }

  approved_or_rejected_info &get_approved_or_rejected_info(const choice &c)
  {
    switch(c.get_type())
      {
      case choice::install_version:
	return get_approved_or_rejected_info(c.get_ver());

      case choice::break_soft_dep:
	return get_approved_or_rejected_info(c.get_dep());

      default:
	// There's nothing that's safe to return in this case.
	eassert(!"This should never happen.");
      }
  }

  /** \brief Build an expression that computes whether the given
   *  choice is deferred.
   *
   *  This is normally invoked through its memoized frontend (without
   *  the _real suffix).
   */
  cwidget::util::ref_ptr<expression<bool> > build_is_deferred_real(const choice &c)
  {
    switch(c.get_type())
      {
      case choice::install_version:
	{
	  // We can't correctly compute deferral information for a
	  // choice with no dependency.  And since this should only be
	  // invoked on a solver, it's an error if there is no
	  // dependency: all solvers ought to have a dependency
	  // attached.
	  eassert(c.get_has_dep());

	  const version &c_ver(c.get_ver());
	  const approved_or_rejected_info &c_info =
	    get_approved_or_rejected_info(c);

	  const cwidget::util::ref_ptr<expression<bool> > &c_rejected(c_info.get_rejected());
	  const cwidget::util::ref_ptr<expression<bool> > &c_approved(c_info.get_approved());

	  // Versions are deferred if they are rejected, OR if they
	  // are NOT approved AND some other solver of the same
	  // dependency (which might include breaking it!) is
	  // approved.
	  std::vector<cwidget::util::ref_ptr<expression<bool> > >
	    others_approved;
	  const dep &c_dep(c.get_dep());
	  for(typename dep::solver_iterator si = c_dep.solvers_begin();
	      !si.end(); ++si)
	    {
	      version solver(*si);
	      if(solver != c_ver)
		others_approved.push_back(get_approved_or_rejected_info(solver).get_approved());
	    }

	  // Other solvers also include other versions of the source,
	  // if the dependency isn't a soft dependency.
	  if(!c_dep.is_soft())
	    {
	      const version c_dep_source(c_dep.get_source());
	      for(typename package::version_iterator vi =
		    c_dep_source.get_package().versions_begin();
		  !vi.end(); ++vi)
		{
		  version solver(*vi);
		  if(solver != c_dep_source && solver != c_ver)
		    others_approved.push_back(get_approved_or_rejected_info(solver).get_approved());
		}
	    }
	  else
	    others_approved.push_back(get_approved_or_rejected_info(c_dep).get_approved());

	  return
	    or_e::create(c_rejected,
			 and_e::create(not_e::create(c_approved),
				       or_e::create(others_approved.begin(),
						    others_approved.end())));
	}
	break;

      case choice::break_soft_dep:
	{
	  const dep &c_dep(c.get_dep());
	  const approved_or_rejected_info &c_info =
	    get_approved_or_rejected_info(c_dep);



	  const cwidget::util::ref_ptr<expression<bool> > &c_rejected(c_info.get_rejected());
	  const cwidget::util::ref_ptr<expression<bool> > &c_approved(c_info.get_approved());

	  // Broken dependencies are deferred if they are rejected, OR
	  // if they are NOT approved AND some solver of the same
	  // dependency is approved.
	  std::vector<cwidget::util::ref_ptr<expression<bool> > >
	    others_approved;
	  for(typename dep::solver_iterator si = c_dep.solvers_begin();
	      !si.end(); ++si)
	    {
	      version solver(*si);
	      others_approved.push_back(get_approved_or_rejected_info(solver).get_approved());
	    }

	  return
	    or_e::create(c_rejected,
			 and_e::create(not_e::create(c_approved),
				       or_e::create(others_approved.begin(),
						    others_approved.end())));
	}
	break;

      default:
	LOG_ERROR(logger, "Internal error: bad choice type " << c.get_type());
	return var_e<bool>::create(false);
      }
  }

  /** \brief Memoized version of build_is_deferred. */
  cwidget::util::ref_ptr<expression_box<bool> > build_is_deferred_listener(const choice &c)
  {
    typename std::map<choice, expression_weak_ref<expression_box<bool> > >::const_iterator
      found = memoized_is_deferred.find(c);

    if(found != memoized_is_deferred.end())
      {
	const expression_weak_ref<expression_box<bool> > &ref(found->second);
	if(ref.get_valid())
	  return ref.get_value();
      }

    cwidget::util::ref_ptr<expression<bool> > expr(build_is_deferred_real(c));
    cwidget::util::ref_ptr<expression_box<bool> > rval(deferral_updating_expression::create(expr, c, *this));
    memoized_is_deferred[c] = rval;
    return rval;
  }

  class invoke_recompute_solver_cost
  {
    generic_problem_resolver &resolver;
    const dep &d;

  public:
    invoke_recompute_solver_cost(generic_problem_resolver &_resolver,
				    const dep &_d)
      : resolver(_resolver),
	d(_d)
    {
    }

    bool operator()(const choice &c,
		    typename search_graph::choice_mapping_type how,
		    int step_num) const
    {
      step &s(resolver.graph.get_step(step_num));

      if(how == search_graph::choice_mapping_action)
	resolver.recompute_effective_step_cost(s);
      else
	resolver.recompute_solver_cost(s, d, c);

      return true;
    }
  };

  /** \brief Invoked when a solver's cost needs to be recomputed.
   *
   *  Locates the solver in each step that it solves, tosses its cost,
   *  and recomputes it from scratch.
   */
  void deferral_retracted(const choice &deferral_choice,
			  const dep &deferral_dep)
  {
    LOG_TRACE(logger, "The choice " << deferral_choice << " is no longer deferred; recomputing its cost in all steps.");

    invoke_recompute_solver_cost recompute_f(*this, deferral_dep);
    graph.for_each_step_related_to_choice_with_dep(deferral_choice,
						   deferral_dep,
						   recompute_f);
  }

  /** \brief Recompute the cost of a single solver in the
   *  given step.
   *
   *  Previous versions of this code would only recompute the cost
   *  operation if it was equal to the cost of the promotion being
   *  retracted.  However, with the introduction of partially ordered
   *  costs, upper-bounding, and nonidempotent operations, this isn't
   *  sound any more.  There is exactly one case where it's definitely
   *  safe, though: costs that don't change anything but the
   *  structural cost.  Not coincidentally, this is also the only type
   *  of operation that gets retracted.
   */
  void recompute_solver_cost(step &s,
                             const dep &solver_dep,
                             const choice &solver,
                             const int &check_structural_level = cost_limits::minimum_level,
                             bool do_check_structural_level = false)
  {
    typename imm::map<dep, typename step::flyweight_dep_solvers>::node
      found_solvers(s.unresolved_deps.lookup(solver_dep));

    if(found_solvers.isValid())
      {
	typename step::dep_solvers new_dep_solvers(found_solvers.getVal().second);

	const typename step::solver_information *
	  found_solver = new_dep_solvers.lookup_solver_information(solver);
	if(found_solver == NULL)
	  LOG_ERROR(logger, "Internal error: the choice " << solver
		    << " is listed in the reverse index for step "
		    << s.step_num << " as a solver for "
		    << solver_dep << ", but it doesn't appear in that step.");
	else if(!do_check_structural_level ||
		(found_solver->get_cost().get_structural_level() == check_structural_level &&
		 !found_solver->get_cost().get_has_user_levels()))
	  {
	    cost new_cost;
	    cwidget::util::ref_ptr<expression_box<bool> > new_cost_is_deferred;
	    cwidget::util::ref_ptr<expression<bool> > new_cost_valid;
	    choice solver_with_dep(solver.copy_and_set_dep(solver_dep));
	    get_solver_intrinsic_promotion_with_deferrals(solver_with_dep,
							  new_cost,
							  new_cost_is_deferred,
							  new_cost_valid);

	    typename step::solver_information
	      new_solver_inf(new_cost,
			     choice_set(),
			     new_cost_valid,
			     new_cost_is_deferred);
	    new_dep_solvers.set_solver_information(solver_with_dep, new_solver_inf);
	    {
	      typename step::flyweight_dep_solvers
		memoized_new_dep_solvers(new_dep_solvers);

	      s.unresolved_deps.put(solver_dep, memoized_new_dep_solvers);
	    }
	    LOG_TRACE(logger, "Recomputed the cost of "
		      << solver << " in the solver list of "
		      << solver_dep << " in step " << s.step_num
		      << "; new solver list: " << new_dep_solvers);


	    find_promotions_for_solver(s, solver_with_dep);
	    // Recompute the step's cost from scratch.
	    //
	    // \todo Only do this if the cost went down, and just do a
	    // local recomputation otherwise?
	    recompute_effective_step_cost(s);
	  }
      }
  }

  /** \brief Predicate used to throw away promotions that would
   *  promote a blessed solution to the already-generated cost (or
   *  discard it for containing a "conflict").
   *
   *  Returns \b true if a promotion does *not* discard a "blessed"
   *  solution.
   *
   *  Whether a promotion would throw away a solver is determined by
   *  testing that promotion against the containing step's current
   *  cost; if applying the promotion would raise the cost too much,
   *  the solver is struck.
   */
  class discards_blessed
  {
    // True if the step being processed is blessed.  If not, all
    // promotions are allowed through; otherwise only promotions below
    // the already-generated cost are allowed through.
    bool blessed;

    const generic_problem_resolver &resolver;

    const step &s;

  public:
    discards_blessed(bool _blessed,
		     const generic_problem_resolver &_resolver,
		     const step &_s)
      : blessed(_blessed),
	resolver(_resolver),
	s(_s)
    {
    }

    bool operator()(const promotion &p) const
    {
      if(blessed)
	return !resolver.is_discard_cost(p.get_cost() + s.base_step_cost);
      else
	return true;
    }
  };

  /** \brief Find promotions triggered by the given solver and
   *  increment its cost accordingly.
   */
  void find_promotions_for_solver(step &s,
				  const choice &solver)
  {
    // \note imm::list<dep> is used so we don't have two separate
    // instantiations of
    // find_highest_incipient_promotions_containing().
    generic_choice_indexed_map<PackageUniverse, imm::list<dep> > output_domain;
    boost::unordered_map<choice, promotion> triggered_promotions;

    output_domain.put(solver, imm::list<dep>());

    discards_blessed discards_blessed_p(s.is_blessed_solution, *this, s);
    promotions.find_highest_incipient_promotions_containing(s.actions,
							    solver,
							    output_domain,
							    discards_blessed_p,
							    triggered_promotions);

    // Sanity-check.
    if(triggered_promotions.size() > 1)
      LOG_ERROR(logger,
		"Internal error: found " << triggered_promotions.size()
		<< " (choice -> promotion) mappings for a single choice.");

    for(typename boost::unordered_map<choice, promotion>::const_iterator it =
	  triggered_promotions.begin();
	it != triggered_promotions.end(); ++it)
      increase_solver_cost(s, it->second, it->first);
  }

  cost get_intrinsic_solver_cost(const choice &c)
  {
    switch(c.get_type())
      {
      case choice::install_version:
	return version_costs[c.get_ver().get_id()];

      case choice::break_soft_dep:
        return unfixed_soft_cost;

      default:
	LOG_ERROR(logger, "get_intrinsic_solver_cost: bad choice type: " << c);
	return cost_limits::minimum_cost;
      }
  }

  /** \brief Compute the basic cost information of a choice.
   *
   *  This is the cost it will have unless it's hit by a promotion,
   *  along with information about conditions on its cost.
   */
  void get_solver_intrinsic_promotion_with_deferrals(const choice &c,
						     cost &out_cost,
						     cwidget::util::ref_ptr<expression_box<bool> > &out_c_is_deferred,
						     cwidget::util::ref_ptr<expression<bool> > &out_cost_valid)
  {
    // Right now only deferrals can be retracted; other cost
    // assignments are immutable.
    out_c_is_deferred = build_is_deferred_listener(c);

    out_cost = cost_limits::minimum_cost;
    if(out_c_is_deferred->get_value())
      {
	out_cost = cost_limits::defer_cost;
	out_cost_valid = out_c_is_deferred->get_child();
      }
    else
      {
	out_cost_valid = cwidget::util::ref_ptr<expression<bool> >();
	out_cost = get_intrinsic_solver_cost(c);
      }
  }

  /** \brief Get the intrinsic cost of a single solver.
   *
   *  Currently a convenience wrapper for
   *  get_solver_intrinsic_promotion.
   */
  cost get_solver_intrinsic_cost_with_deferrals(const choice &c)
  {
    cost rval;
    cwidget::util::ref_ptr<expression_box<bool> > dummy_is_deferred;
    cwidget::util::ref_ptr<expression<bool> > dummy_cost_valid;

    get_solver_intrinsic_promotion_with_deferrals(c, rval,
						  dummy_is_deferred, dummy_cost_valid);

    return rval;
  }

  /** \brief Add a solver to a list of dependency solvers for a
   *  particular step.
   *
   *  \param s         The step to update.
   *  \param solvers   The solvers set to fill in.
   *  \param d         The dependency whose solvers are being updated
   *                   (used to update the reverse map).
   *  \param solver    The choice to add.
   *
   *  If the solver is structurally forbidden in the step, the reason
   *  is added to the structural reasons list of the solvers
   *  structure; otherwise, the choice is added to the solvers list.
   */
  void add_solver(step &s,
		  typename step::dep_solvers &solvers,
		  const dep &d,
		  const choice &solver)
  {
    // The solver is structurally forbidden if it is in the forbidden
    // map, OR if another version of the same package is selected.
    //
    // First we check if the solver is forbidden, and return early if
    // it is.
    if(solver.get_type() == choice::install_version)
      {
	eassert(solver.get_has_dep());
	eassert(solver.get_dep() == d);

	const version ver(solver.get_ver());
	version selected;
	if(s.actions.get_version_of(ver.get_package(), selected))
	  {
	    if(selected == ver)
	      // There's not really anything we can do to fix this: the
	      // dependency just shouldn't be inserted at all!
	      LOG_ERROR(logger,
			"Internal error: the solver "
			<< solver << " of a supposedly unresolved dependency is already installed in step "
			<< s.step_num);
	    else
	      {
		LOG_TRACE(logger,
			  "Not adding " << solver
			  << ": monotonicity violation due to "
			  << selected);
		choice reason(choice::make_install_version(selected, -1));
		solvers.add_structural_reason(reason);
	      }

	    return; // If the package is already modified, abort.
	  }
	else if(initial_state.version_of(ver.get_package()) == ver)
	  {
	    LOG_TRACE(logger, "Not adding " << solver
		      << ": it is the current version of the package "
		      << ver.get_package());
	    // No structural reason -- this is just never a candidate.
	    return;
	  }
	else
	  {
	    typename imm::map<version, choice>::node forbidden_found =
	      s.forbidden_versions.lookup(ver);

	    if(forbidden_found.isValid())
	      {
		const choice &reason(forbidden_found.getVal().second);

		LOG_TRACE(logger,
			  "Not adding " << solver
			  << ": it is forbidden due to the action "
			  << reason);
		solvers.add_structural_reason(reason);

		return;
	      }
	  }
      }

    // The choice is added with its intrinsic cost to start with.
    // Later, in step 6 of the update algorithm, we'll find promotions
    // that include the new solvers and update costs appropriately.
    cost choice_cost;
    cwidget::util::ref_ptr<expression_box<bool> > choice_is_deferred;
    cwidget::util::ref_ptr<expression<bool> > choice_cost_valid;
    get_solver_intrinsic_promotion_with_deferrals(solver, choice_cost, choice_is_deferred, choice_cost_valid);

    LOG_TRACE(logger, "Adding the solver " << solver
	      << " with initial cost " << choice_cost);
    {
      typename step::solver_information
	new_solver_inf(choice_cost,
		       choice_set(),
		       choice_cost_valid,
		       choice_is_deferred);
      solvers.set_solver_information(solver, new_solver_inf);
    }

    // Update the deps-solved-by-choice map (add the dep being
    // processed to the list).
    imm::list<dep> old_deps_solved;

    if(!s.deps_solved_by_choice.try_get(solver, old_deps_solved))
      s.deps_solved_by_choice.put(solver, imm::list<dep>::make_singleton(d));
    else
      {
	imm::list<dep> new_deps_solved(imm::list<dep>::make_cons(d, old_deps_solved));
	s.deps_solved_by_choice.put(solver, new_deps_solved);
      }

    graph.bind_choice(solver, s.step_num, d);
  }

  /** \brief Compute the greatest lower bound of the costs
   *  of the solvers of a single dependency.
   */
  class find_solvers_cost_lower_bound
  {
    maybe<cost> &output_cost;

  public:
    find_solvers_cost_lower_bound(maybe<cost> &_output_cost)
      : output_cost(_output_cost)
    {
      output_cost = maybe<cost>();
    }

    bool operator()(const std::pair<choice, typename step::solver_information> &p) const
    {
      const cost &p_cost(p.second.get_cost());

      if(output_cost.get_has_value())
	output_cost = cost::greatest_lower_bound(output_cost.get_value(),
                                                 p_cost);
      else
	output_cost = p_cost;

      return true;
    }
  };

  /** \brief Compute the upper bound of the lower bound of each
   *  dependency's costs.
   *
   *  \note In principle, it should sometimes be possible to \e
   *  compose costs instead of upper-bounding them, yielding stronger
   *  results (and better promotions).  However, it's not safe to do
   *  that unless we're sure that the costs don't result from
   *  "overlapping subcases", and trying to compute precisely, or even
   *  somewhat imprecisely, when that's the case seems to be NP-hard
   *  (related to independent set).
   */
  class find_dep_cost_upper_bound
  {
    cost &output_cost;
    generic_problem_resolver &resolver;

  public:
    find_dep_cost_upper_bound(cost &_output_cost,
                              generic_problem_resolver &_resolver)
      : output_cost(_output_cost), resolver(_resolver)
    {
    }

    bool operator()(const std::pair<dep, typename step::dep_solvers> &p) const
    {
      maybe<cost> dep_cost;

      p.second.for_each_solver(find_solvers_cost_lower_bound(dep_cost));

      cost new_output_cost =
	(dep_cost.get_has_value() && !output_cost.is_above_or_equal(dep_cost.get_value()))
	? cost::least_upper_bound(output_cost, dep_cost.get_value())
	: output_cost;

      if(output_cost != new_output_cost)
	{
	  LOG_TRACE(resolver.logger, "Updating the cost from "
		    << output_cost << " to "
		    << new_output_cost << " for the dependency " << p.first);
	  output_cost = new_output_cost;
	}

      return true;
    }
  };

  // Look for deferrals and increase the target cost to the
  // deferral cost if necessary.
  class find_deferrals
  {
    cost &output_cost;
    generic_problem_resolver &resolver;

  public:
    find_deferrals(cost &_output_cost,
		   generic_problem_resolver &_resolver)
      : output_cost(_output_cost), resolver(_resolver)
    {
    }

    bool operator()(const choice &c) const
    {
      cost choice_cost;

      switch(c.get_type())
	{
	case choice::install_version:
	  choice_cost = resolver.version_costs[c.get_ver().get_id()];
	  break;

	default:
	  break;
	}

      if(resolver.build_is_deferred_listener(c)->get_value())
	choice_cost = cost::least_upper_bound(cost_limits::defer_cost,
                                              choice_cost);

      const cost new_output_cost =
	cost::least_upper_bound(output_cost, choice_cost);

      if(output_cost != new_output_cost)
	{
	  LOG_TRACE(resolver.logger, "Updating the cost from "
		    << output_cost << " to "
		    << new_output_cost
		    << " for the action " << c);
	  output_cost = new_output_cost;
	}

      return true;
    }
  };

  /** \brief Recompute a step's effective cost from scratch.
   *
   *  It is assumed that all the solvers in the step have the correct
   *  cost; the recomputation is based on them.
   *
   *  This is a bit of a sledgehammer.  The places where this is used
   *  could be tuned to not need it; currently I'm just hoping it's
   *  invoked few enough times to not matter.
   *
   *  (this could be done incrementally using the accumulation
   *  abilities of imm::set/imm::map; however, as noted above, I hope
   *  that this isn't invoked often enough for that to matter)
   */
  void recompute_effective_step_cost(step &s)
  {
    LOG_TRACE(logger, "Recomputing the final cost of step " << s.step_num
	      << " (was " << s.final_step_cost << ")");

    cost new_cost(cost_limits::minimum_cost);
    s.unresolved_deps.for_each(find_dep_cost_upper_bound(new_cost, *this));

    // In addition to checking solvers, we need to check the action
    // set.  Look for existing promotions *and* for deferred entries.
    //
    // \todo Since this doesn't just find deferrals, it's really badly
    // named.  The name should be changed to something like
    // "find_deferrals_and_promotions".
    s.actions.for_each(find_deferrals(new_cost, *this));

    cost found_promotion =
      promotions.find_highest_promotion_cost(s.actions);

    if(!new_cost.is_above_or_equal(found_promotion))
      {
	cost new_new_cost =
	  cost::least_upper_bound(new_cost,
                                  found_promotion);

	if(new_new_cost != new_cost)
	  {
	    LOG_TRACE(logger, "Updating the cost from "
		      << new_cost << " to "
		      << new_new_cost
		      << " for a promotion.");
	    new_cost = new_new_cost;
	  }
      }

    set_effective_step_cost(s.step_num, new_cost);
  }

  // Calculate the cost of a dep-solvers set.
  class calculate_cost
  {
    cost &output_cost;
    // I need "first" here because there isn't a maximal cost, so we
    // use a small hack here: if we never see a cost, we just return
    // an arbitrary cost that forces a discard; otherwise, we take the
    // maximum of the costs that were seen.  Ideally we would start
    // with the highest cost and iteratively decrease it, but the
    // theoretical top value (INT_MAX for each slot index) is
    // infinite, or at least too large to create.
    bool &first;

  public:
    calculate_cost(cost &_output_cost,
                   bool &_first)
      : output_cost(_output_cost),
        first(_first)
    {
      output_cost = cost_limits::maximum_structural_level_cost;
      first = true;
    }

    bool operator()(const std::pair<choice, typename step::solver_information> &entry) const
    {
      if(first)
        {
          output_cost = entry.second.get_cost();
          first = false;
        }
      else
        output_cost =
          cost::greatest_lower_bound(entry.second.get_cost(),
                                     output_cost);

      return true;
    }
  };

  // Build a generalized promotion from the entries of a dep-solvers
  // set.
  class build_promotion
  {
    choice_set &output_reasons;
    std::vector<cwidget::util::ref_ptr<expression<bool> > > & output_valid_conditions;

  public:
    build_promotion(choice_set &_output_reasons,
		    std::vector<cwidget::util::ref_ptr<expression<bool> > > &_output_valid_conditions)
      : output_reasons(_output_reasons),
	output_valid_conditions(_output_valid_conditions)
    {
      output_reasons = choice_set();
      output_valid_conditions.clear();
    }

    bool operator()(const std::pair<choice, typename step::solver_information> &entry) const
    {
      // Correctness here depends on the fact that the reason set is
      // pre-generalized (the solver itself is already removed).
      output_reasons.insert_or_narrow(entry.second.get_reasons());
      cwidget::util::ref_ptr<expression<bool> > cost_valid(entry.second.get_cost_valid());
      if(cost_valid.valid())
	output_valid_conditions.push_back(cost_valid);

      return true;
    }
  };

  /** \brief If the given dependency solver set implies a promotion,
   *         attempt to insert that promotion; also, update the cost
   *         of the step to be at least the lowest cost of any of the
   *         solvers in the given list.
   *
   *  If the set is empty, this just inserts a conflict.
   */
  void check_solvers_cost(step &s, const typename step::dep_solvers &solvers)
  {
    cost c;
    choice_set reasons;
    std::vector<cwidget::util::ref_ptr<expression<bool> > > valid_conditions;

    {
      bool first = true;
      solvers.for_each_solver(calculate_cost(c, first));
    }

    // If no promotion would be emitted and the step cost wouldn't be
    // changed, don't do anything.  The "apply" test effectively
    // checks whether c consists only of maximizing operations that
    // are below the current search cost, in which case there's no
    // point in saving it.
    if(c + get_current_search_cost() == get_current_search_cost() &&
       s.effective_step_cost.is_above_or_equal(c))
      return;

    solvers.for_each_solver(build_promotion(reasons, valid_conditions));

    for(typename imm::list<choice>::const_iterator it =
	  solvers.get_structural_reasons().begin();
	it != solvers.get_structural_reasons().end(); ++it)
      {
	reasons.insert_or_narrow(*it);
      }

    cwidget::util::ref_ptr<expression<bool> > valid_condition;
    switch(valid_conditions.size())
      {
      case 0:
	// If there are no validity conditions, don't create one for
	// the promotion.
	break;

      case 1:
	// If there's just one validity condition, copy it to the
	// promotion.
	valid_condition = valid_conditions.front();
	break;

      default:
	// If there are multiple validity conditions, the promotion
	// depends on them all.
	valid_condition = and_e::create(valid_conditions.begin(),
					valid_conditions.end());
	break;
      }


    promotion p(reasons, c, valid_condition);
    LOG_TRACE(logger, "Emitting a new promotion " << p
	      << " at step " << s.step_num);

    add_promotion(s.step_num, p);
    increase_effective_step_cost(s, p);
  }

  /** \brief Increases the effective cost of a single step. */
  void increase_effective_step_cost(step &s,
                                    const promotion &p)
  {
    const cost &p_cost(p.get_cost());

    if(!s.effective_step_cost.is_above_or_equal(p_cost))
      {
        cost new_effective_step_cost =
          cost::least_upper_bound(p_cost, s.effective_step_cost);

        set_effective_step_cost(s.step_num, new_effective_step_cost);
      }
  }

  // Increases the cost of each dependency in each dependency list
  // this is applied to.  Helper for increase_solver_cost.
  struct do_increase_solver_cost
  {
    step &s;
    const cost &new_cost;
    const choice_set &new_choices;
    const cwidget::util::ref_ptr<expression<bool> > &valid_condition;
    generic_problem_resolver &resolver;
    logging::LoggerPtr logger;

  public:
    do_increase_solver_cost(step &_s,
                            const cost &_new_cost,
                            const choice_set &_new_choices,
                            const cwidget::util::ref_ptr<expression<bool> > &_valid_condition,
                            generic_problem_resolver &_resolver,
                            const logging::LoggerPtr &_logger)
      : s(_s),
	new_cost(_new_cost),
	new_choices(_new_choices),
	valid_condition(_valid_condition),
	resolver(_resolver),
	logger(_logger)
    {
    }

    bool operator()(const choice &solver, const imm::list<dep> &solved) const
    {
      for(typename imm::list<dep>::const_iterator it = solved.begin();
	  it != solved.end(); ++it)
	{
	  const dep &d(*it);
	  choice solver_with_dep(solver.copy_and_set_dep(d));

	  typename imm::map<dep, typename step::flyweight_dep_solvers>::node current_solver_set_found =
	    s.unresolved_deps.lookup(d);

	  if(current_solver_set_found.isValid())
	    {
	      const typename step::dep_solvers &current_solvers(current_solver_set_found.getVal().second);

	      typename step::dep_solvers new_solvers(current_solvers);

	      // Sanity-check: verify that the solver really
	      // resides in the solver set of this dependency.
	      const typename step::solver_information *solver_found =
		new_solvers.lookup_solver_information(solver_with_dep);

	      if(solver_found == NULL)
		LOG_ERROR(logger, "Internal error: in step " << s.step_num
			  << ", the solver " << solver
			  << " is claimed to be a solver of " << d
			  << " but does not appear in its solvers list.");
	      else
		{
		  const typename step::solver_information &old_inf =
		    *solver_found;

		  // Don't do anything if the cost won't
		  // increase.  Empirically, the resolver was wasting
		  // lots of time and memory increasing costs when the
		  // solver costs hadn't actually changed.
                  if(!old_inf.get_cost().is_above_or_equal(new_cost))
                    {
                      cost updated_solver_cost =
                        cost::least_upper_bound(old_inf.get_cost(),
                                                new_cost);

		      typename step::solver_information
			new_inf(updated_solver_cost,
				new_choices,
				valid_condition,
				old_inf.get_is_deferred_listener());
		      new_solvers.set_solver_information(solver_with_dep, new_inf);

		      typename step::flyweight_dep_solvers
			memoized_new_solvers(new_solvers);
		      s.unresolved_deps.put(d, memoized_new_solvers);
		      resolver.check_solvers_cost(s, new_solvers);

		      LOG_TRACE(logger, "Increased the cost of "
				<< solver_with_dep << " to " << updated_solver_cost
				<< " in the solvers list of "
				<< d << " in step " << s.step_num
				<< " with the reason set " << new_choices
				<< " and validity condition " << valid_condition
				<< "; new solvers list: " << new_solvers);

		    }
		}
	    }
	}

      return true;
    }
  };

  /** \brief Increase the cost of a solver (for instance, because a
   *  new incipient promotion was detected).
   */
  void increase_solver_cost(step &s,
                            const promotion &p,
                            const choice &solver)
  {
    LOG_TRACE(logger, "Applying the promotion " << p
	      << " to the solver " << solver
	      << " in the step " << s.step_num);
    const cost &new_cost(p.get_cost());
    // There are really two cases here: either the cost was increased
    // to the point that the solver should be ejected, or the cost
    // should just be bumped up a bit.  Either way, we might end up
    // changing the cost of the whole step.
    if(is_discard_cost(new_cost + s.base_step_cost))
      {
	// \todo this throws away information about whether we're at
	// the already-generated structural level.  This isn't that
	// important, except that it means that the already-generated
	// level will become fairly meaningless.  I could store this
	// information at the cost of a little extra space in every
	// solver cell, or I could get rid of the already-generated
	// level (just use the conflict level), or I could not worry
	// about it.

	strike_choice(s, solver, p.get_choices());
      }
    else
      {
	choice_set new_choices(p.get_choices());
	new_choices.remove_overlaps(solver);

	const cwidget::util::ref_ptr<expression<bool> > &
	  valid_condition(p.get_valid_condition());

	LOG_TRACE(logger, "Increasing the cost of " << solver
		  << " to " << new_cost << " in all solver lists in step "
		  << s.step_num << " with the reason set " << new_choices);

	do_increase_solver_cost
	  do_increase_solver_cost_f(s,
                                    new_cost,
                                    new_choices,
                                    valid_condition,
                                    *this,
                                    logger);

	s.deps_solved_by_choice.for_each_key_contained_in(solver,
							  do_increase_solver_cost_f);
      }
  }

  /** \brief Increase the cost of each solver that it's
   *  applied to.
   */
  class do_increase_solver_cost_everywhere
  {
    generic_problem_resolver &r;
    const choice &solver;
    const promotion &p;

  public:
    do_increase_solver_cost_everywhere(generic_problem_resolver &_r,
					  const choice &_solver,
					  const promotion &_p)
      : r(_r), solver(_solver), p(_p)
    {
    }

    bool operator()(const choice &c,
		    typename search_graph::choice_mapping_type tp,
		    int step_num) const
    {
      step &s(r.graph.get_step(step_num));

      switch(tp)
	{
	case search_graph::choice_mapping_solver:
	  r.increase_solver_cost(s, p, solver);
	  break;

	case search_graph::choice_mapping_action:
	  r.increase_effective_step_cost(s, p);
	}

      return true;
    }
  };

  /** \brief Increase the cost of a solver everywhere it
   *  appears with the same dependency: that is, both in solver lists
   *  and in action sets.
   */
  void increase_solver_cost_everywhere_with_dep(const choice &solver,
						   const promotion &p)
  {
    LOG_TRACE(logger, "Increasing the cost of " << solver
	      << " according to the promotion " << p
	      << " in all active steps.");
    do_increase_solver_cost_everywhere
      increase_solver_cost_everywhere_f(*this, solver, p);

    graph.for_each_step_related_to_choice_with_dep(solver,
						   solver.get_dep(),
						   increase_solver_cost_everywhere_f);
  }

  class do_find_promotions_for_solver
  {
    generic_problem_resolver &r;
    step &s;

  public:
    do_find_promotions_for_solver(generic_problem_resolver &_r,
				  step &_s)
      : r(_r), s(_s)
    {
    }

    bool operator()(const std::pair<choice, typename step::solver_information> &p) const
    {
      r.find_promotions_for_solver(s, p.first);
      return true;
    }
  };

  /** \brief Check for promotions at each solver of the given
   *  dependency.
   */
  void find_promotions_for_dep_solvers(step &s, const dep &d)
  {
    typename imm::map<dep, typename step::flyweight_dep_solvers>::node found =
      s.unresolved_deps.lookup(d);

    if(found.isValid())
      {
	do_find_promotions_for_solver find_promotions_f(*this, s);
	const typename step::dep_solvers &dep_solvers(found.getVal().second);
	dep_solvers.for_each_solver(find_promotions_f);
      }
  }

  /** \brief Add a single unresolved dependency to a step.
   *
   *  This routine does not check that the dependency is really
   *  unresolved.
   */
  void add_unresolved_dep(step &s, const dep &d)
  {
    if(s.unresolved_deps.domain_contains(d))
      {
	LOG_TRACE(logger, "The dependency " << d << " is already unresolved in step "
		  << s.step_num << ", not adding it again.");
	return;
      }

    LOG_TRACE(logger, "Marking the dependency " << d << " as unresolved in step "
	      << s.step_num);

    // Build up a list of the possible solvers of the dependency.
    typename step::dep_solvers solvers;
    for(typename dep::solver_iterator si = d.solvers_begin();
	!si.end(); ++si)
      add_solver(s, solvers, d, choice::make_install_version(*si, d, -1));

    // If it isn't a soft dependency, consider removing the source to
    // fix it.
    if(!d.is_soft())
      {
	version source(d.get_source());
	package source_pkg(source.get_package());

	for(typename package::version_iterator vi = source_pkg.versions_begin();
	    !vi.end(); ++vi)
	  {
	    version ver(*vi);

	    if(ver != source)
	      add_solver(s, solvers, d,
			 choice::make_install_version_from_dep_source(ver, d, -1));
	  }
      }
    else
      add_solver(s, solvers, d,
		 choice::make_break_soft_dep(d, -1));

    typename step::flyweight_dep_solvers
      memoized_solvers(solvers);
    s.unresolved_deps.put(d, memoized_solvers);
    LOG_TRACE(logger, "Marked the dependency " << d
	      << " as unresolved in step " << s.step_num
	      << " with solver list " << solvers);

    const int num_solvers = solvers.get_solvers_size();
    s.unresolved_deps_by_num_solvers.insert(std::make_pair(num_solvers, d));

    find_promotions_for_dep_solvers(s, d);
    check_solvers_cost(s, solvers);
  }

  /** \brief Find all the dependencies that are unresolved in step s
   *  and that involve c in some way, then add them to the unresolved
   *  set.
   *
   *  c must already be contained in s.actions.
   */
  void add_new_unresolved_deps(step &s, const choice &c)
  {
    switch(c.get_type())
      {
      case choice::install_version:
	{
	  choice_set_installation
	    test_installation(s.actions, initial_state);

	  version new_version = c.get_ver();
	  version old_version = initial_state.version_of(new_version.get_package());

	  LOG_TRACE(logger, "Finding new unresolved dependencies in step "
		    << s.step_num << " caused by replacing "
		    << old_version << " with " << new_version << ".");

	  // Check reverse deps of the old version.
	  for(typename version::revdep_iterator rdi = old_version.revdeps_begin();
	      !rdi.end(); ++rdi)
	    {
	      dep rd(*rdi);

	      if(rd.broken_under(test_installation))
		{
		  if(!(rd.is_soft() &&
		       s.actions.contains(choice::make_break_soft_dep(rd, -1))))
		    add_unresolved_dep(s, rd);
		}
	    }

	  for(typename version::revdep_iterator rdi = new_version.revdeps_begin();
	      !rdi.end(); ++rdi)
	    {
	      dep rd(*rdi);

	      if(rd.broken_under(test_installation))
		{
		  if(!(rd.is_soft() &&
		       s.actions.contains(choice::make_break_soft_dep(rd, -1))))
		    add_unresolved_dep(s, rd);
		}
	    }

	  for(typename version::dep_iterator di = new_version.deps_begin();
	      !di.end(); ++di)
	    {
	      dep d(*di);

	      if(d.broken_under(test_installation))
		// Note: no need to test if this was chosen to be
		// broken, because it can't possibly have been
		// broken until now.
		add_unresolved_dep(s, d);
	    }
	}

	break;

      case choice::break_soft_dep:
	// Leaving a soft dependency broken never causes any other
	// dependency to become broken.
	break;
      }
  }

  /** \brief Find incipient promotions for the given step that contain
   *  the given choice.
   */
  void find_new_incipient_promotions(step &s,
				     const choice &c)
  {
    boost::unordered_map<choice, promotion> output;

    discards_blessed discards_blessed_p(s.is_blessed_solution,
					*this,
					s);
    promotions.find_highest_incipient_promotions_containing(s.actions,
							    c,
							    s.deps_solved_by_choice,
							    discards_blessed_p,
							    output);

    for(typename boost::unordered_map<choice, promotion>::const_iterator it =
	  output.begin(); it != output.end(); ++it)
      increase_solver_cost(s, it->second, it->first);
  }

  /** \brief Update a step's score to compute its successor, given
   *  that the given choice was added to its action set.
   */
  void extend_score_to_new_step(step &s, const choice &c) const
  {
    s.action_score += weights.step_score;

    switch(c.get_type())
      {
      case choice::break_soft_dep:
	s.action_score += weights.unfixed_soft_score;
	break;

      case choice::install_version:
	{
	  const version &ver(c.get_ver());
	  const version old_ver(initial_state.version_of(ver.get_package()));
	  const int new_score = weights.version_scores[ver.get_id()];
	  const int old_score = weights.version_scores[old_ver.get_id()];

	  LOG_TRACE(logger, "Modifying the score of step "
		    << s.step_num << " by "
		    << std::showpos << (new_score - old_score)
		    << std::noshowpos << " to account for the replacement of "
		    << old_ver << " (score " << old_score << ") by "
		    << ver << " (score " << new_score << ")");

	  s.action_score += new_score;
	  s.action_score -= old_score;

	  // Look for joint score constraints triggered by adding this
	  // choice.
	  const typename solution_weights<PackageUniverse>::joint_score_set::const_iterator
	    joint_scores_found = weights.get_joint_scores().find(c);

	  if(joint_scores_found != weights.get_joint_scores().end())
	    {
	      typedef typename solution_weights<PackageUniverse>::joint_score joint_score;
	      for(typename std::vector<joint_score>::const_iterator it =
		    joint_scores_found->second.begin();
		  it != joint_scores_found->second.end(); ++it)
		{
		  if(s.actions.contains(it->get_choices()))
		    {
		      LOG_TRACE(logger, "Adjusting the score of "
				<< s.step_num << " by "
				<< std::showpos << it->get_score()
				<< std::noshowpos
				<< " for a joint score constraint on "
				<< it->get_choices());
		      s.action_score += it->get_score();
		    }
		}
	    }
	}
      }

    s.score = s.action_score + s.unresolved_deps.size() * weights.broken_score;
    if(s.unresolved_deps.empty())
      {
	LOG_TRACE(logger, "Modifying the score of step "
		  << s.step_num << " by "
		  << std::showpos << weights.full_solution_score << std::noshowpos
		  << " because it is a full solution.");
	s.score += weights.full_solution_score;
      }
    LOG_TRACE(logger, "Updated the score of step "
	      << s.step_num << " to " << s.score);
  }

  /** \brief Fill in a new step with a successor of the parent step
   *         generated by performing the given action.
   *
   *  \param parent      The parent step.
   *  \param output      The new step that will be filled in.
   *  \param c_original  The choice that was used to create this step.
   */
  void generate_single_successor(const step &parent,
				 step &output,
				 const choice &c_original)
  {
    // First, verify that there are no un-discharged promotions in the
    // parent step.  Normally this won't be true, since we check the
    // parent step right before generating its successors.  However,
    // sometimes one of the successors will output a promotion.  If
    // that promotion hits the parent step, then we have a problem:
    // the child will be generated with the old cost (since the parent
    // doesn't have the promotion applied yet), but its position in
    // the queue of pending promotions will be after that promotion
    // (since it's set when the child is created).
    //
    // There are two ways I could have solved this:
    //
    //   (1) Set the child's position in the promotion queue to the
    //       parent's position instead of based on when it was
    //       created.  (this would be the location of the queue tail
    //       when the parent started generating children)
    //   (2) Update the parent between generating successors.
    //
    // Both should be fairly cheap, but I went with (2): if there are
    // no promotions, it's very cheap to find that out, and if there
    // are promotions, it's cheaper to apply them once in the parent
    // than applying them to each of the children.
    check_for_new_promotions(parent.step_num);


    choice c(c_original);
    c.set_id(parent.actions.size());

    // The intrinsic operation just includes the solver itself.  The
    // intrinsic *promotion*, on the other hand, includes information
    // about whether it's deferred.  The intrinsic promotion isn't
    // taken into account right here; later, we'll recompute the
    // effective cost from scratch and include the intrinsic
    // promotion when we do.
    cost c_cost = get_intrinsic_solver_cost(c);

    // Copy all the state information over so we can work in-place on
    // the output set.
    output.actions = parent.actions;
    // A brief note on scores.
    //
    // These values are wrong.  They will be corrected at the bottom
    // of this routine.  However, they will be referenced before that,
    // in order to check whether this step exists in "pending" yet.
    // It doesn't, so it won't be found no matter what we include here
    // (which is as it should be).  But by including dummy values, we
    // avoid reading uninitialized memory, which means that (a) any
    // problems that do occur will be deterministic, and (b) valgrind
    // won't spit out false positives.
    output.action_score = parent.action_score;
    output.score = parent.score;
    output.reason = c;
    output.base_step_cost = c_cost + parent.base_step_cost;
    output.effective_step_cost = cost_limits::minimum_cost;
    output.final_step_cost = output.effective_step_cost + output.base_step_cost;
    output.is_deferred_listener = build_is_deferred_listener(c);
    output.unresolved_deps = parent.unresolved_deps;
    output.unresolved_deps_by_num_solvers = parent.unresolved_deps_by_num_solvers;
    output.deps_solved_by_choice = parent.deps_solved_by_choice;
    output.forbidden_versions = parent.forbidden_versions;
    output.promotion_queue_location = promotion_queue_tail;


    LOG_TRACE(logger, "Generating a successor to step " << parent.step_num
	      << " for the action " << c
	      << " with intrinsic cost " << c_cost
	      << " and outputting to step " << output.step_num);

    // We need a dependency to correctly generate the deferral
    // information.
    if(c.get_type() == choice::install_version && !c.get_has_dep())
      LOG_ERROR(logger, "No dependency attached to the choice " << c
		<< " used to generate step " << output.step_num
		<< ", expect trouble ahead.");

    // Insert the new choice into the output list of choices.  This
    // will be used below (in steps 3, 4, 5, 6 and 7).
    output.actions.insert_or_narrow(c);

    // Rescan the solvers list to find the new cost.  I
    // could also handle this incrementally using the powers of
    // immset.  However, I think it's probably not worth it: doing
    // that would make this case cheaper, but increasing a solver in
    // an existing step would become pricier (and we do that a lot
    // more often).  On the other hand: if combining operations
    // becomes more sophisticated, it might be necessary to always do
    // it incrementally *anyway*.
    //
    // Of course, this must be performed after we update the action
    // set (above).
    recompute_effective_step_cost(output);

    // Don't do this, because it isn't necessary and will cause
    // trouble.
    //
    // By definition, this step is a child of a step where c occurs as
    // a solver, hence it will be contained in the tree trace rooted
    // at the step where c was introduced as a solver.  If we also
    // added c as an action here, we would have to somehow guard in
    // the search graph code against traversing this subtree twice,
    // which is a bit of a nuisance and not necessary.
    //
    //  graph.bind_choice(c, output.step_num, c.get_dep());


    // 1. Find the list of solved dependencies and drop each one from
    // the map of unresolved dependencies, and from the set sorted by
    // the number of solvers.
    //
    // Note that some of these dependencies might not be unresolved
    // any more.
    drop_deps_solved_by(c, output);

    // 2. Drop the version from the reverse index of choices to solved
    // dependencies.
    output.deps_solved_by_choice.erase(c);

    // 3. For any versions that are structurally forbidden by this
    // choice, locate those choices in the reverse index, strike them
    // from the corresponding solver lists, add forcing reasons to the
    // corresponding force list, and drop them from the reverse index.
    //
    // 4. Add solvers of the dep, if it was a from-source choice, to
    // the set of forbidden versions.
    strike_structurally_forbidden(output, c);

    // 5. Find newly unsatisfied dependencies.  For each one that's
    // not in the unresolved map, add it to the unresolved map with
    // its solvers paired with their intrinsic costs.
    // Structurally forbidden solvers are not added to the solvers
    // list; instead, they are used to create the initial list of
    // forcing reasons.  Also, insert the dependency into the
    // by-num-solvers list and insert it into the reverse index for
    // each one of its solvers.
    //
    // This also processes the incipient promotions that are completed
    // by each solver of a dependency.  \todo If the solvers were
    // stored in a central list, the number of promotion lookups
    // required could be vastly decreased.
    add_new_unresolved_deps(output, c);

    // 6. Find incipient promotions for the new step.
    find_new_incipient_promotions(output, c);

    // Compute the new score.  Do this after everything else so
    // solutions get the expected bonus (otherwise we don't know
    // whether this step has unresolved dependencies).
    extend_score_to_new_step(output, c);

    LOG_TRACE(logger, "Generated step " << output.step_num
	      << " (" << output.actions.size() << " actions): " << output.actions << ";T" << output.final_step_cost
	      << "S" << output.score);

    if(is_discard_cost(output.final_step_cost))
      // TODO: this is wrong!  Should check for deferral, not discarding.
      ++num_deferred;

    pending.insert(output.step_num);
  }

  class do_generate_single_successor
  {
    int parent_step_num;
    generic_problem_resolver &resolver;

    bool &first;

  public:
    do_generate_single_successor(int _parent_step_num,
				 generic_problem_resolver &_resolver,
				 bool &_first)
      : parent_step_num(_parent_step_num), resolver(_resolver), first(_first)
    {
      first = true;
    }

    bool operator()(const std::pair<choice, typename step::solver_information> &solver_pair) const
    {
      if(first)
	first = false;
      else
	resolver.graph.get_last_step().is_last_child = false;

      const choice &solver(solver_pair.first);

      step &parent = resolver.graph.get_step(parent_step_num);
      step &output = resolver.graph.add_step();
      output.parent = parent.step_num;
      if(parent.first_child == -1)
	parent.first_child = output.step_num;
      output.is_last_child = true;

      // It would be nice to save a promotion lookup later by passing
      // the solver cost along here.  However, that runs into some
      // tricky issues with separating the intrinsic and extrinsic
      // operations on the solver.
      resolver.generate_single_successor(parent,
					 output,
					 solver);

      return true;
    }
  };

  /** Build the successors of a search step for the best target
   *  dependency.
   */
  void generate_successors(int step_num, std::set<package> *visited_packages)
  {
    LOG_TRACE(logger, "Generating successors for step " << step_num);

    // \todo Should thread visited_packages through all the machinery
    // above.

    step &s(graph.get_step(step_num));

    // Find the "best" unresolved dependency.
    typename imm::set<std::pair<int, dep> >::node best =
      s.unresolved_deps_by_num_solvers.get_minimum();

    if(!best.isValid())
      {
	LOG_ERROR(logger, "Internal error: can't generate successors at step "
		  << step_num << " since it has no unresolved dependencies.");
	return;
      }

    typename imm::map<dep, typename step::flyweight_dep_solvers>::node bestSolvers =
      s.unresolved_deps.lookup(best.getVal().second);

    if(!bestSolvers.isValid())
      {
	LOG_ERROR(logger, "Internal error: step " << step_num
		  << " contains the dependency " << best.getVal().second
		  << " in the list of unresolved dependencies by number of solvers, but not in the main list of unresolved dependencies.");
	return;
      }

    const typename step::dep_solvers &bestDepSolvers(bestSolvers.getVal().second);
    if(bestDepSolvers.get_solvers_size() == 0)
      LOG_ERROR(logger, "Internal error: a step containing a dependency with no solvers was not promoted to the conflict structural level.");

    LOG_TRACE(logger, "Generating successors for step " << step_num
	      << " for the dependency " << bestDepSolvers
	      << " with " << best.getVal().first << " solvers: "
	      << bestDepSolvers.dump_solvers());
    bool first_successor = false;
    do_generate_single_successor generate_successor_f(s.step_num, *this,
						      first_successor);
    bestDepSolvers.for_each_solver(generate_successor_f);
  }

  void do_log(const char *sourceName,
              int sourceLine,
              logging::log_level level,
              logging::LoggerPtr logger,
              const std::string &msg)
  {
    if(debug)
      std::cout << msg << std::endl;
  }

public:

  /** Construct a new generic_problem_resolver.
   *
   *  \param _score_score the score per "step" of a (partial) solution.  Typically negative.
   *  \param _broken_score the score to add per broken dependency of a (partial) solution.  Typically negative.
   *  \param _unfixed_soft_score the score to add per soft dependency LEFT UNFIXED.  Typically negative.
   *  \param infinity a score value that will be considered to be "infinite".  Solutions
   *  with less than -infinity points will be immediately discarded.
   *  \param _full_solution_score a bonus for goal nodes (things
   *  that solve all dependencies)
   *  \param _future_horizon  The number of steps to keep searching after finding a
   *                          solution in the hope that a better one is "just around
   *                          the corner".
   *  \param _initial_state   A set of package actions to treat as part
   *                          of the initial state (empty to just
   *                          use default versions for everything).
   *  \param _universe the universe in which we are working.
   */
  generic_problem_resolver(int _step_score, int _broken_score,
			   int _unfixed_soft_score,
			   int infinity,
			   int _full_solution_score,
                           const cost &_unfixed_soft_cost,
			   int _future_horizon,
			   const imm::map<package, version> &_initial_state,
			   const PackageUniverse &_universe)
    :logger(aptitude::Loggers::getAptitudeResolverSearch()),
<<<<<<< HEAD
     appender(new logging::ConsoleAppender(new logging::PatternLayout("%m%n"))),
=======
     debug(false),
>>>>>>> 396c9b0b
     graph(promotions),
     initial_state(_initial_state, _universe.get_package_count()),
     weights(_step_score, _broken_score, _unfixed_soft_score,
	     _full_solution_score, _universe.get_version_count(),
	     initial_state),
     unfixed_soft_cost(_unfixed_soft_cost),
     minimum_score(-infinity),
     future_horizon(_future_horizon),
     universe(_universe), finished(false),
     solver_executing(false), solver_cancelled(false),
     pending(step_goodness_compare(graph)),
     num_deferred(0),
     pending_future_solutions(step_goodness_compare(graph)),
     closed(),
     promotions(_universe, *this),
     promotion_queue_tail(new promotion_queue_entry(0, 0)),
     version_costs(new cost[_universe.get_version_count()])
  {
    logger->connect_message_logged(sigc::mem_fun(*this, &generic_problem_resolver::do_log));

    LOG_DEBUG(logger, "Creating new problem resolver: step_score = " << _step_score
	      << ", broken_score = " << _broken_score
	      << ", unfixed_soft_score = " << _unfixed_soft_score
	      << ", infinity = " << infinity
	      << ", full_solution_score = " << _full_solution_score
	      << ", future_horizon = " << _future_horizon
	      << ", initial_state = " << _initial_state);

    // Used for sanity-checking below.
    choice_set empty_choice_set;
    choice_set_installation empty_step(empty_choice_set,
				       initial_state);

    // Find all the broken deps.
    for(typename PackageUniverse::dep_iterator di = universe.deps_begin();
	!di.end(); ++di)
      {
	dep d(*di);

	if(!universe.is_candidate_for_initial_set(d))
	  {
	    // This test is slow and only used for logging:
	    if(logger->isEnabledFor(logging::TRACE_LEVEL))
	      {
		if(!d.broken_under(initial_state))
		  LOG_TRACE(logger, "Not using " << d
			    << " as an initially broken dependency because it is flagged as a dependency that shouldn't be in the initial set.");
	      }
	  }
	else if(d.broken_under(initial_state))
	  {
	    if(!d.broken_under(empty_step))
	      LOG_ERROR(logger, "Internal error: the dependency "
			<< d << " is claimed to be broken, but it doesn't appear to be broken in the initial state.");
	    else
	      {
		LOG_INFO(logger, "Initially broken dependency: " << d);
		initial_broken.insert(d);
	      }
	  }
      }
  }

  ~generic_problem_resolver()
  {
    delete[] version_costs;
  }

  /** \brief Get the dependencies that were initially broken in this
   *  resolver.
   *
   *  This might be different from the dependencies that are
   *  "intrinsically" broken in the universe, if there are
   *  hypothesized initial installations.
   */
  const imm::set<dep> get_initial_broken() const
  {
    return initial_broken;
  }

  const PackageUniverse &get_universe() const
  {
    return universe;
  }

  int get_step_score() {return weights.step_score;}
  int get_broken_score() {return weights.broken_score;}
  int get_unresolved_soft_dep_score() {return weights.unfixed_soft_score;}
  int get_infinity() {return -minimum_score;}
  int get_full_solution_score() {return weights.full_solution_score;}

  /** Enables or disables debugging.  Debugging is initially
   *  disabled.
   *
   *  This is a backwards-compatibility hook; in the future, the
   *  logging framework should be used to enable debugging.  This
   *  function enables all possible debug messages by setting the
   *  level for all resolver domains to TRACE.
   */
  void set_debug(bool new_debug)
  {
    if(new_debug)
<<<<<<< HEAD
      {
	logger->setLevel(logging::Level::getTrace());
	logger->addAppender(appender);
      }
    else
      {
	logger->setLevel(logging::Level::getOff());
	logger->removeAppender(appender);
      }
=======
      logger->setLevel(logging::TRACE_LEVEL);
    else
      logger->setLevel(logging::OFF_LEVEL);

    debug = new_debug;
>>>>>>> 396c9b0b
  }

  /** Clears all the internal state of the solver, discards solutions,
   *  zeroes out scores.  Call this routine after changing the state
   *  of packages to avoid inconsistent results.
   */
  void reset()
  {
    finished=false;
    pending.clear();
    pending_future_solutions.clear();
    promotion_queue_tail = boost::make_shared<promotion_queue_entry>(0, 0);
    graph.clear();
    closed.clear();

    for(size_t i=0; i<universe.get_version_count(); ++i)
      weights.version_scores[i]=0;
  }

  /** \return \b true if no solutions have been examined yet.
   *  This implies that it is safe to modify package scores.
   */
  bool fresh() const
  {
    // \todo Have a Boolean flag that tracks this explicitly.
    return
      pending.empty() && pending_future_solutions.empty() &&
      closed.empty() && !finished;
  }

  /** \return \b true if the open queue is empty. */
  bool exhausted() const
  {
    return !(pending_contains_candidate() || pending_future_solutions_contains_candidate())
      && finished;
  }

  /** \return the initial state of the resolver. */
  const resolver_initial_state<PackageUniverse> &get_initial_state() const
  {
    return initial_state;
  }

  /** \brief Apply the given operation to search nodes that include
   * the given set of choices.
   *
   *  If cost has a structural level of defer_level, the promotion
   *  will be lost when the user changes the set of rejected packages.
   */
  void add_promotion(const choice_set &choices,
		     const cost &promotion_cost)
  {
    add_promotion(promotion(choices, promotion_cost));
  }

  /** Tells the resolver how highly to value a particular package
   *  version.  All scores are relative, and a higher score will
   *  result in a bias towards that version appearing in the final
   *  solution.
   */
  void set_version_score(const version &ver, int score)
  {
    eassert(ver.get_id()<universe.get_version_count());
    weights.version_scores[ver.get_id()]=score;
  }

  /** As set_version_score, but instead of replacing the current score
   *  increment it.
   */
  void add_version_score(const version &ver, int score)
  {
    eassert(ver.get_id()<universe.get_version_count());
    weights.version_scores[ver.get_id()]+=score;
  }

  /** \brief Set the cost of a version.
   *
   *  Overrides any previous cost that was set on this
   *  version.  Should not be called once dependency resolution is
   *  running, or you'll get inconsistent results.
   */
  void set_version_cost(const version &ver, const cost &c)
  {
    eassert(ver.get_id() < universe.get_version_count());
    version_costs[ver.get_id()] = c;
  }

  /** \brief Combine the given cost with the operation of
   *  the given version.
   *
   *  Should not be called once dependency resolution is running, or
   *  you'll get inconsistent results.
   */
  void modify_version_cost(const version &ver,
			      const cost &c)
  {
    eassert(ver.get_id() < universe.get_version_count());
    cost &version_cost = version_costs[ver.get_id()];

    version_cost = version_cost + c;
  }

  /** \return the score of the version ver. */
  int get_version_score(const version &ver)
  {
    eassert(ver.get_id()<universe.get_version_count());
    return weights.version_scores[ver.get_id()];
  }

  /** \brief Add a score to all solutions that install the given
   *  collection of versions.
   *
   *  Note that this does not mean "all solutions that result in the
   *  given set of versions being installed".  The versions must be
   *  newly installed in the solution; if any version is the current
   *  version of its package, this call has no effect.
   */
  void add_joint_score(const imm::set<version> &versions, int score)
  {
    weights.add_joint_score(versions, score);
  }

  /** Reject future solutions containing this version.
   */
  void reject_version(const version &ver, undo_group *undo = NULL)
  {
    approved_or_rejected_info &inf(get_approved_or_rejected_info(ver));

    if(!inf.get_rejected()->get_value())
      {
	LOG_TRACE(logger, "Rejecting " << ver);

	if(undo != NULL)
	  undo->add_item(new undo_resolver_manipulation<PackageUniverse, version>(this, ver, &generic_problem_resolver<PackageUniverse>::unreject_version));

	inf.get_rejected()->set_value(true);
	unmandate_version(ver, undo);
      }
  }

  /** Cancel any rejection of ver, allowing the resolver to once
   *  again generate solutions containing it.
   */
  void unreject_version(const version &ver, undo_group *undo = NULL)
  {
    approved_or_rejected_info &inf(get_approved_or_rejected_info(ver));

    if(inf.get_rejected()->get_value())
      {
	LOG_TRACE(logger, "Canceling the rejection of " << ver);

	if(undo != NULL)
	  undo->add_item(new undo_resolver_manipulation<PackageUniverse, version>(this, ver, &generic_problem_resolver<PackageUniverse>::reject_version));

	inf.get_rejected()->set_value(false);
      }
  }

  void mandate_version(const version &ver, undo_group *undo = NULL)
  {
    approved_or_rejected_info &inf(get_approved_or_rejected_info(ver));

    if(!inf.get_approved()->get_value())
      {
	LOG_TRACE(logger, "Mandating " << ver);

	if(undo != NULL)
	  undo->add_item(new undo_resolver_manipulation<PackageUniverse, version>(this, ver, &generic_problem_resolver<PackageUniverse>::unmandate_version));

	inf.get_approved()->set_value(true);
	unreject_version(ver, undo);
      }
  }

  void unmandate_version(const version &ver, undo_group *undo = NULL)
  {
    approved_or_rejected_info &inf(get_approved_or_rejected_info(ver));

    if(inf.get_approved()->get_value())
      {
	LOG_TRACE(logger, "Un-mandating " << ver);

	if(undo != NULL)
	  undo->add_item(new undo_resolver_manipulation<PackageUniverse, version>(this, ver, &generic_problem_resolver<PackageUniverse>::mandate_version));

	inf.get_approved()->set_value(false);
      }
  }

  /** Query whether the given version is rejected. */
  bool is_rejected(const version &ver) const
  {
    typename std::map<version, approved_or_rejected_info>::const_iterator found =
      user_approved_or_rejected_versions.find(ver);

    return
      found != user_approved_or_rejected_versions.end() &&
      found->second.get_rejected()->get_value();
  }

  /** Query whether the given version is mandated. */
  bool is_mandatory(const version &ver) const
  {
    typename std::map<version, approved_or_rejected_info>::const_iterator found =
      user_approved_or_rejected_versions.find(ver);

    return
      found != user_approved_or_rejected_versions.end() &&
      found->second.get_approved()->get_value();
  }

  /** Query whether the given dependency is hardened. */
  bool is_hardened(const dep &d) const
  {
    typename std::map<dep, approved_or_rejected_info>::const_iterator found =
      user_approved_or_rejected_broken_deps.find(d);

    return
      found != user_approved_or_rejected_broken_deps.end() &&
      found->second.get_rejected()->get_value();
  }

  /** Harden the given dependency. */
  void harden(const dep &d, undo_group *undo = NULL)
  {
    eassert(d.is_soft());

    approved_or_rejected_info &inf(get_approved_or_rejected_info(d));

    if(!inf.get_rejected()->get_value())
      {
	LOG_TRACE(logger, "Hardening " << d);

	if(undo != NULL)
	  undo->add_item(new undo_resolver_manipulation<PackageUniverse, dep>(this, d, &generic_problem_resolver<PackageUniverse>::unharden));

	inf.get_rejected()->set_value(true);
	unapprove_break(d, undo);
      }
  }

  /** Un-harden (soften?) the given dependency. */
  void unharden(const dep &d, undo_group *undo = NULL)
  {
    approved_or_rejected_info &inf(get_approved_or_rejected_info(d));

    if(inf.get_rejected()->get_value())
      {
	LOG_TRACE(logger, "Un-hardening " << d);

	if(undo != NULL)
	  undo->add_item(new undo_resolver_manipulation<PackageUniverse, dep>(this, d, &generic_problem_resolver<PackageUniverse>::harden));

	inf.get_rejected()->set_value(false);
      }
  }

  /** \return \b true if the given dependency is in the
   *  approved-broken state.
   */
  bool is_approved_broken(const dep &d) const
  {
    typename std::map<dep, approved_or_rejected_info>::const_iterator found =
      user_approved_or_rejected_broken_deps.find(d);

    return
      found != user_approved_or_rejected_broken_deps.end() &&
      found->second.get_approved()->get_value();
  }

  /** Approve the breaking of the given dependency. */
  void approve_break(const dep &d, undo_group *undo = NULL)
  {
    approved_or_rejected_info &inf(get_approved_or_rejected_info(d));

    if(!inf.get_approved()->get_value())
      {
	LOG_TRACE(logger, "Approving breaking " << d);

	if(undo != NULL)
	  undo->add_item(new undo_resolver_manipulation<PackageUniverse, dep>(this, d, &generic_problem_resolver<PackageUniverse>::unapprove_break));

	inf.get_approved()->set_value(true);
	unharden(d, undo);
      }
  }

  /** Cancel the required breaking of the given dependency. */
  void unapprove_break(const dep &d, undo_group *undo = NULL)
  {
    approved_or_rejected_info &inf(get_approved_or_rejected_info(d));

    if(inf.get_approved()->get_value())
      {
	LOG_TRACE(logger, "Un-approving breaking " << d);

	if(undo != NULL)
	  undo->add_item(new undo_resolver_manipulation<PackageUniverse, dep>(this, d, &generic_problem_resolver<PackageUniverse>::approve_break));

	inf.get_approved()->set_value(false);
      }
  }

  /** Cancel any find_next_solution call that is executing in the
   *  background.  If no such call is executing, then the next call
   *  will immediately be cancelled.
   */
  void cancel_solver()
  {
    cwidget::threads::mutex::lock l(execution_mutex);
    solver_cancelled = true;
  }

  /** Remove any pending find_next_solution cancellation. */
  void uncancel_solver()
  {
    cwidget::threads::mutex::lock l(execution_mutex);
    solver_cancelled = false;
  }

  /** Atomically read the current queue sizes of this resolver. */
  queue_counts get_counts()
  {
    maybe_update_deferred_and_counts();

    cwidget::threads::mutex::lock l(counts_mutex);
    return counts;
  }

  size_t get_num_deferred() const
  {
    return num_deferred;
  }

  /** Update the cached queue sizes. */
  void update_counts_cache()
  {
    cwidget::threads::mutex::lock l(counts_mutex);
    counts.open       = pending.size();
    counts.closed     = closed.size();
    counts.deferred   = get_num_deferred();
    counts.conflicts  = promotions.conflicts_size();
    counts.promotions = promotions.size() - counts.conflicts;
    counts.finished   = finished;
    counts.current_cost = get_current_search_cost();
  }

  /** If no resolver is running, run through the deferred list and
   *  update the counts cache.  In particular, this allows the
   *  'are-we-out-of-solutions' state to be updated immediately when
   *  something like reject_version is called.
   */
  void maybe_update_deferred_and_counts()
  {
    cwidget::threads::mutex::lock l(execution_mutex);
    if(!solver_executing)
      {
	update_counts_cache();
      }
  }

  /** \brief Returns the "current" search cost, the cost of the next
   *  solution that would be considered (or the minimum cost if
   *  pending is empty).
   */
  cost get_current_search_cost() const
  {
    if(pending.empty())
      return cost_limits::minimum_cost;
    else
      return graph.get_step(*pending.begin()).final_step_cost;
  }

private:
  /** \brief Returns \b true if the open queue contains a step that
   *  can be processed.
   */
  bool pending_contains_candidate() const
  {
    if(pending.empty())
      return false;

    const step &s = graph.get_step(*pending.begin());

    return
      !is_discard_cost(s.final_step_cost) &&
      !is_defer_cost(s.final_step_cost);
  }

  /** \brief Returns \b true if the pending future solutions queue
   *  contains a step that can be processed.
   */
  bool pending_future_solutions_contains_candidate() const
  {
    if(pending_future_solutions.empty())
      return false;

    const step &s = graph.get_step(*pending_future_solutions.begin());

    return
      !is_discard_cost(s.final_step_cost) &&
      !is_defer_cost(s.final_step_cost);
  }

  // Counts how many action hits existed in a promotion, allowing up
  // to one mismatch (which it stores).
  class count_action_hits
  {
    unsigned int &action_hits;
    boost::optional<choice> &mismatch;
    const step &s;

  public:
    count_action_hits(unsigned int &_action_hits,
		      boost::optional<choice> &_mismatch,
		      const step &_s)
      : action_hits(_action_hits),
	mismatch(_mismatch),
	s(_s)
    {
      action_hits = 0;
      mismatch.reset();
    }

    bool operator()(const choice &c) const
    {
      if(s.actions.has_contained_choice(c))
	++action_hits;
      else if(!mismatch)
	mismatch = c;
      else
	return false;

      return true;
    }
  };

  /** \brief Apply a single promotion to a single step. */
  void apply_promotion(step &s, const promotion &p)
  {
    if(s.effective_step_cost.is_above_or_equal(p.get_cost()))
      LOG_TRACE(logger, "Not applying " << p
		<< " to step " << s.step_num << ": the step cost "
		<< s.effective_step_cost << " is above the promotion cost.");
    else
      {
	LOG_TRACE(logger, "Testing the promotion " << p
		  << " against step " << s.step_num);

	unsigned int action_hits;
	boost::optional<choice> mismatch;
	if(!p.get_choices().for_each(count_action_hits(action_hits,
						       mismatch,
						       s)))
	  LOG_TRACE(logger, "Too many mismatches against " << p
		    << ", not applying it.");
	else
	  {
	    const unsigned int p_size(p.get_choices().size());
	    if(action_hits == p_size)
	      {
		LOG_TRACE(logger, "Step " << s.step_num
			  << " contains " << p << " as an active promotion.");
		increase_effective_step_cost(s, p);
	      }
	    else if(action_hits + 1 < p_size)
	      LOG_TRACE(logger, "Step " << s.step_num
			<< " does not contain " << p <<".");
	    else if(!mismatch)
	      LOG_ERROR(logger, "Internal error: found an incipient promotion with no mismatches!");
	    else if(!s.deps_solved_by_choice.contains_key(*mismatch))
	      LOG_TRACE(logger, "Step " << s.step_num
			<< " almost contains " << p
			<< " as an incipient promotion, but the choice "
			<< *mismatch << " is not a solver.");
	    else
	      {
		LOG_TRACE(logger, "Step " << s.step_num
			  << " contains " << p
			  << " as an incipient promotion for the choice "
			  << *mismatch << ".");
		increase_solver_cost(s, p, *mismatch);
	      }
	  }
      }
  }

  /** \brief Check for promotions that have been added
   *  since a step was generated, and apply them.
   *
   *  \param step_num  The index of the step to test.
   */
  void check_for_new_promotions(int step_num)
  {
    step &s = graph.get_step(step_num);

    eassert(promotion_queue_tail.get() != NULL);
    eassert(s.promotion_queue_location.get() != NULL);

    const promotion_queue_entry &current_tail = *promotion_queue_tail;
    const promotion_queue_entry &step_location = *s.promotion_queue_location;

    LOG_TRACE(logger, "The current promotion tail has index "
	      << current_tail.get_index() << " and action sum "
	      << current_tail.get_action_sum() << "; step "
	      << step_num << " points to a promotion cell with index "
	      << step_location.get_index() << " and action sum "
	      << step_location.get_action_sum() << ", for a difference of "
	      << (current_tail.get_index() - step_location.get_index())
	      << " steps and "
	      << (current_tail.get_action_sum() - step_location.get_action_sum())
	      << " actions.");

    if(promotion_queue_tail != s.promotion_queue_location)
      eassert(step_location.get_has_contents());

    // We can check for promotions either by starting with the current
    // step and looking for promotions that match it, or by looking at
    // each new promotion and checking whether it matches the current
    // step.  The cost of the first one is approximately the size of
    // the step; the cost of the second one is approximately the
    // number of choices contained in the intervening promotions.
    //
    // This isn't a perfect heuristic, but it should allow the
    // resolver to use the new promotions if there are just a handful,
    // or the solution if there are a huge number of new promotions
    // for some reason.  Somewhere in the middle it might be a little
    // inefficient since I haven't perfectly calibrated the break-even
    // point, but the idea is more to take advantage of the "few
    // promotions optimization" while avoiding its potential downside.
    const unsigned int extra_actions = current_tail.get_action_sum() - step_location.get_action_sum();
    if(extra_actions <= s.actions.size() + s.deps_solved_by_choice.size())
      {
	LOG_TRACE(logger, "Applying each new promotion to step "
		  << s.step_num << ".");
	for(const promotion_queue_entry *qEnt = &step_location;
	    qEnt->get_has_contents(); qEnt = qEnt->get_next().get())
	  apply_promotion(s, qEnt->get_promotion());

	s.promotion_queue_location = promotion_queue_tail;
      }
    else
      {
	boost::unordered_map<choice, promotion> incipient_promotions;
	maybe<promotion> non_incipient_promotion;


	promotions.find_highest_incipient_promotions(s.actions,
						     s.deps_solved_by_choice,
						     incipient_promotions,
						     non_incipient_promotion);

	if(non_incipient_promotion.get_has_value())
	  {
	    const promotion &p(non_incipient_promotion.get_value());
	    LOG_TRACE(logger, "Found a new promotion in the action set of step "
		      << step_num << ": " << p);
	    increase_effective_step_cost(s, p);
	  }

	// Note that some promotions might be generated as a result of
	// increasing costs; to be perfectly correct we should account
	// for those.  On the other hand, this might not be necessary;
	// any promotions that are generated should by definition
	// already be included in the step, correct?
	s.promotion_queue_location = promotion_queue_tail;
	for(typename boost::unordered_map<choice, promotion>::const_iterator it =
	      incipient_promotions.begin();
	    it != incipient_promotions.end(); ++it)
	  increase_solver_cost(s, it->second, it->first);
      }
  }

  /** \brief Process the given step number and generate its
   *  successors.
   */
  void process_step(int step_num, std::set<package> *visited_packages)
  {
    bool done;

    do
      {
	done = true;

	step &s = graph.get_step(step_num);

	LOG_INFO(logger, "Examining step " << step_num
		 << " (" << s.actions.size() << " actions): " << s.actions << ";T" << s.final_step_cost
		 << "S" << s.score);

	if(is_discard_cost(s.final_step_cost) ||
           is_defer_cost(s.final_step_cost))
	  {
	    LOG_ERROR(logger, "Internal error: the cost of step "
		      << s.step_num
		      << " is at an unprocessed structural level, so why is it a candidate?");
	    // Bail out.
	    return;
	  }

	check_for_new_promotions(step_num);

	sanity_check_promotions(s);

	if(is_already_seen(step_num))
	  {
	    LOG_DEBUG(logger, "Dropping already visited search node in step " << s.step_num);
	  }
	else if(irrelevant(s))
	  {
	    LOG_DEBUG(logger, "Dropping irrelevant step " << s.step_num);
	  }
	// The step might have been promoted to the defer structural level by
	// check_for_new_promotions.
	else if(is_defer_cost(s.final_step_cost))
	  {
	    LOG_DEBUG(logger, "Skipping newly deferred step " << s.step_num);
	    // Stick it back into the open queue.
	    pending.insert(step_num);
	  }
	else
	  {
	    LOG_TRACE(logger, "Processing step " << step_num);

	    closed[step_contents(s.score, s.action_score, s.actions)] =
	      step_num;

	    // If all dependencies are satisfied, we found a solution.
	    if(s.unresolved_deps.empty())
	      {
		LOG_INFO(logger, " --- Found solution at step " << s.step_num
			 << ": " << s.actions << ";T" << s.final_step_cost
			 << "S" << s.score);

		// Remember this solution, so we don't try to return it
		// again in the future.
		choice_set generalized_actions;
		for(typename choice_set::const_iterator it = s.actions.begin();
		    it != s.actions.end(); ++it)
		  generalized_actions.insert_or_narrow(it->generalize());
		promotion already_generated_promotion(generalized_actions,
						      cost_limits::already_generated_cost);
		add_promotion(step_num, already_generated_promotion);

		s.is_blessed_solution = true;
		pending_future_solutions.insert(step_num);
	      }
	    // Nope, let's go enqueue successor nodes.
	    else
	      {
		generate_successors(step_num, visited_packages);
                const step &first_child = graph.get_step(s.first_child);

		// If we enqueued *exactly* one successor, then this
		// was a forced dependency and we should process that
		// successor before returning.
		if(s.first_child != -1 && first_child.is_last_child &&
		   !is_defer_cost(first_child.final_step_cost) &&
                   !is_discard_cost(first_child.final_step_cost))
		  {
		    LOG_TRACE(logger, "Following forced dependency resolution from step "
			      << step_num << " to step " << s.first_child);
		    step_num = s.first_child;
		    // We need to remove the child from the pending
		    // queue, so that it doesn't get processed by the
		    // main loop.
		    pending.erase(s.first_child);
		    done = false;
		  }
	      }
	  }
      } while(!done);
  }

public:
  /** Try to find the "next" solution: remove partial solutions from
   *  the open queue and place them in the closed queue until one of
   *  the following occurs:
   *
   *   - The number of broken dependencies drops to 0, in which case
   *     there is much rejoicing and we return successfully.
   *
   *   - The upper limit on the number of steps to perform is exceeded,
   *     in which case we just give up and report failure.  (this is a
   *     guard against exponential blowup)
   *
   *   - We run out of potential solutions to try; failure.
   *
   *  \param max_steps the maximum number of solutions to test.
   *
   *  \param visited_packages
   *           if not NULL, each package that influences the
   *           resolver's choices will be placed here.
   *
   *  \return a solution that fixes all broken dependencies
   *
   * \throws NoMoreSolutions if the potential solution list is exhausted.
   * \throws NoMoreTime if no solution is found within max_steps steps.
   *
   *  \todo when throwing NoMoreSolutions or NoMoreTime, maybe we
   *        should include the "least broken" solution seen.
   */
  solution find_next_solution(int max_steps,
			      std::set<package> *visited_packages)
  {
    // This object is responsible for managing the instance variables
    // that control threaded operation: it sets solver_executing when
    // it is created and clears both solver_executing and
    // solver_cancelled when it is destroyed.
    instance_tracker t(*this);
 

    // Counter for checking how long we've been running and for
    // debugging (see below).
    int odometer = 0;

    // Counter for how many "future" steps are left.
    //
    // Because this is a local variable and not a class member, the
    // future horizon will restart each time this routine is called.
    // But since we always run it out when we find a solution, the
    // worst thing that can happen is that we search a little too much
    // if there are lots of solutions near each other.  If this
    // becomes a practical problem, it shouldn't be too hard to
    // implement better behavior; the most difficult thing will be
    // defining the best semantics for it.  Another possibility would
    // be to always return the first "future" solution that we find.
    int most_future_solution_steps = 0;

    if(finished)
      throw NoMoreSolutions();

    // If nothing has been processed, then we need to start a new
    // search.
    if(pending.empty() && pending_future_solutions.empty() && closed.empty())
      {
	LOG_INFO(logger, "Starting a new search.");

	step &root = graph.add_step();
	root.action_score = 0;
	root.score = initial_broken.size() * weights.broken_score;
	if(initial_broken.empty())
	  root.score += weights.full_solution_score;

	root.base_step_cost = cost_limits::minimum_cost;
	root.effective_step_cost = cost_limits::minimum_cost;
	root.final_step_cost = cost_limits::minimum_cost;
	root.promotion_queue_location = promotion_queue_tail;

	for(typename imm::set<dep>::const_iterator it = initial_broken.begin();
	    it != initial_broken.end(); ++it)
	  add_unresolved_dep(root, *it);

	LOG_TRACE(logger, "Inserting the root at step " << root.step_num
		  << " with cost " << root.final_step_cost);
	pending.insert(root.step_num);
      }

    while(max_steps > 0 &&
	  pending_contains_candidate() &&
	  most_future_solution_steps <= future_horizon)
      {
	if(most_future_solution_steps > 0)
	  LOG_TRACE(logger, "Speculative \"future\" resolver tick ("
		    << most_future_solution_steps << "/" << future_horizon << ").");

	// Threaded operation: check whether we have been cancelled.
	{
	  cwidget::threads::mutex::lock l(execution_mutex);
	  if(solver_cancelled)
	    throw InterruptedException(odometer);
	}

	update_counts_cache();


	int curr_step_num = *pending.begin();
	pending.erase(pending.begin());

	++odometer;

	process_step(curr_step_num, visited_packages);

	// Keep track of the "future horizon".  If we haven't found a
	// solution, we aren't using those steps up at all.
	// Otherwise, we count up until we hit 50.
	if(pending_future_solutions_contains_candidate())
	  ++most_future_solution_steps;
	else
	  most_future_solution_steps = 0;

	LOG_TRACE(logger, "Done generating successors.");

	--max_steps;


	// Propagate any new promotions that we discovered up the
	// search tree.
	graph.run_scheduled_promotion_propagations(promotion_adder(*this));
	process_pending_promotions();
      }

    if(logger->isEnabledFor(logging::TRACE_LEVEL))
      {
	if(most_future_solution_steps > future_horizon)
	  LOG_TRACE(logger, "Done examining future steps for a better solution.");
	else if(!pending_contains_candidate())
	  LOG_TRACE(logger, "Exhausted all search branches.");
	else
	  LOG_TRACE(logger, "Ran out of time.");
      }

    if(pending_future_solutions_contains_candidate())
      {
	int best_future_solution = *pending_future_solutions.begin();
	step &best_future_solution_step = graph.get_step(best_future_solution);
	if(!is_defer_cost(best_future_solution_step.final_step_cost) &&
           !is_discard_cost(best_future_solution_step.final_step_cost))
	  {
	    sanity_check_not_deferred(best_future_solution_step);

	    solution rval(best_future_solution_step.actions,
			  initial_state,
			  best_future_solution_step.score,
			  best_future_solution_step.final_step_cost);

	    LOG_INFO(logger, " *** Converged after " << odometer << " steps.");

	    LOG_INFO(logger, " *** open: " << pending.size()
		     << "; closed: " << closed.size()
		     << "; promotions: " << promotions.size()
		     << "; deferred: " << get_num_deferred());

	    LOG_INFO(logger, "--- Returning the future solution "
		     << rval << " from step " << best_future_solution);

	    pending_future_solutions.erase(pending_future_solutions.begin());

	    return rval;
	  }
      }

    // Oh no, we either ran out of solutions or ran out of steps.

    if(pending_contains_candidate())
      {
	LOG_INFO(logger, " *** Out of time after " << odometer << " steps.");
	throw NoMoreTime();
      }

    finished=true;

    update_counts_cache();

    LOG_INFO(logger, " *** Out of solutions after " << odometer << " steps.");
    LOG_INFO(logger ,
	     " *** open: " << pending.size()
	     << "; closed: " << closed.size()
	     << "; promotions: " << promotions.size()
	     << "; deferred: " << get_num_deferred());

    throw NoMoreSolutions();
  }

  void dump_scores(std::ostream &out)
  {
    out << "{" << std::endl;
    for(typename PackageUniverse::package_iterator i=universe.packages_begin();
	!i.end(); ++i)
      {
	bool any_modified=false;

	for(typename PackageUniverse::package::version_iterator j=(*i).versions_begin();
	    !j.end(); ++j)
	  if(weights.version_scores[(*j).get_id()]!=0)
	    any_modified=true;

	if(any_modified)
	  {
	    out << "  SCORE " << (*i).get_name() << " <";

	    for(typename PackageUniverse::package::version_iterator j=(*i).versions_begin();
		!j.end(); ++j)
	      if(weights.version_scores[(*j).get_id()]!=0)
		out << " " << (*j).get_name() << " " << weights.version_scores[(*j).get_id()];

	    out << " >" << std::endl;
	  }
      }

    for(typename std::vector<std::pair<imm::set<version>, int> >::const_iterator it =
	  weights.get_joint_scores_list().begin();
	it != weights.get_joint_scores_list().end(); ++it)
      {
	out << "  SCORE { ";
	for(typename imm::set<version>::const_iterator vIt = it->first.begin();
	    vIt != it->first.end(); ++vIt)
	  {
	    out << *vIt << " ";
	  }
	out << "} " << it->second << std::endl;
      }

    out << "}" << std::endl;
  }
};

#endif<|MERGE_RESOLUTION|>--- conflicted
+++ resolved
@@ -555,11 +555,7 @@
 
 private:
   logging::LoggerPtr logger;
-<<<<<<< HEAD
-  logging::AppenderPtr appender; // Used for the "default" appending behavior.
-=======
   bool debug;
->>>>>>> 396c9b0b
 
   search_graph graph;
 
@@ -3766,11 +3762,7 @@
 			   const imm::map<package, version> &_initial_state,
 			   const PackageUniverse &_universe)
     :logger(aptitude::Loggers::getAptitudeResolverSearch()),
-<<<<<<< HEAD
-     appender(new logging::ConsoleAppender(new logging::PatternLayout("%m%n"))),
-=======
      debug(false),
->>>>>>> 396c9b0b
      graph(promotions),
      initial_state(_initial_state, _universe.get_package_count()),
      weights(_step_score, _broken_score, _unfixed_soft_score,
@@ -3873,23 +3865,11 @@
   void set_debug(bool new_debug)
   {
     if(new_debug)
-<<<<<<< HEAD
-      {
-	logger->setLevel(logging::Level::getTrace());
-	logger->addAppender(appender);
-      }
-    else
-      {
-	logger->setLevel(logging::Level::getOff());
-	logger->removeAppender(appender);
-      }
-=======
       logger->setLevel(logging::TRACE_LEVEL);
     else
       logger->setLevel(logging::OFF_LEVEL);
 
     debug = new_debug;
->>>>>>> 396c9b0b
   }
 
   /** Clears all the internal state of the solver, discards solutions,
